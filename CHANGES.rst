--- conflicted
+++ resolved
@@ -1,11 +1,7 @@
 0.3.2
 -----
 
-<<<<<<< HEAD
-* Custom JSONEncoder to encode lazy_gettext
-=======
 * Added a custom JSON encoder for lazy_gettext objects
->>>>>>> f581490c
 
 0.3.1
 -----
