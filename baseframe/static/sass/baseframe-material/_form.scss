.form-message {
  @extend .mui--text-title;
}

.mui-form {
  .mui-form__fields {
    margin-bottom: $mui-form-group-margin-bottom;
  }

  .mui-textfield,
  .mui-radio,
  .mui-checkbox {
    margin-bottom: 5px;
  }

  .mui-textfield--float-label {
    > label {
      position: absolute;
      transform: translate(0px, $xFormLabelLineHeight);
      -webkit-transition: all 0.15s ease-out;
      -moz-transition: all 0.15s ease-out;
      -o-transition: all 0.15s ease-out;
      transition: all 0.15s ease-out;
    }
  }

  .mui-form__sidetext,
  .mui-form__helptext {
    color: $mui-text-light;
    margin: 8px 0 0;
    @extend .mui--text-caption;
  }

  .mui-textfield--addon {
    display: flex;

    > .mui-form__addon,
    > input {
      display: inline-flex;
    }

    > .mui-form__addon {
      color: $mui-label-font-color;
      font-size: $mui-input-font-size;
      line-height: 2;
    }
  }

  input.datetime-date {
    display: inline;
    width: 10em;
  }

  input.datetime-time {
    display: inline;
    width: 6.5em;
  }

  textarea {
    height: 10em;
  }

  .mui-form__label {
    position: static;
    margin: 0 0 $mui-grid-padding/2;
    color: $mui-label-font-color;
    @include mui-text('subhead');
  }

  .mui-form__error {
    color: $mui-text-danger;
    margin: $mui-grid-padding/2 0 0;
    padding: 0;
    @extend .mui--text-caption;

    > li {
      list-style: none;
      margin-top: $mui-form-group-margin-bottom/2;
    }
  }

  .has-error .mui-textfield > input,
  .has-error .mui-textfield > textarea {
    border-bottom: 1px solid $mui-text-danger;
  }
  .has-error .mui-textfield > label,
  .has-error label {
    color: $mui-text-danger;
  }

  .alert {
    margin-bottom: $mui-grid-padding;
  }
}

.mui-form--margins {
  margin-top: 1 * $mui-grid-padding;
  margin-bottom: 2 * $mui-grid-padding;
}

.mui-select {
  margin-top: $mui-form-group-margin-bottom;
  margin-bottom: 0;
  > label {
    top: -$mui-form-group-margin-bottom/4;
  }
  .select2 {
    width: 100% !important;
  }
  .mui-select__menu {
    z-index: 100;
  }
}
// For select dropdown will be on top of the header
.mui-scroll-lock .header--fixed {
  z-index: 1;
}

.listwidget ul,
.listwidget ol {
  list-style: none;
  padding-left: 0;
  margin-left: 0;
  margin-bottom: 0;
}

.listwidget ul li,
.listwidget ol li {
  position: relative;
  margin-left: 1.25em;
}

.listwidget ul input,
.listwidget ol input {
  position: absolute;
  left: -1.25em;
  top: 0.25em;
}

.listwidget ul label,
.listwidget ol label {
  display: inline-block;
}

.mui-textfield--password {
  .password-toggle {
    position: relative;
    right: 0;
    bottom: 22px;
    float: right;
  }
  .password-strength-icon {
    position: absolute;
    right: 22px;
    bottom: 9px;
    display: none;
  }
  .password-strength-icon--show {
    display: inline-block;
  }
  .progress {
    height: 4px;
    margin: $mui-grid-padding/2 0 25px;
    background-color: #f5f5f5;
    border-radius: 4px;
    box-shadow: 0 1px 3px rgba(mui-color('grey'), 0.12),
      0 1px 2px rgba(mui-color('grey'), 0.24);
    position: relative;
    display: none;

    .progress__bar {
      float: left;
      width: 0;
      height: 100%;
      font-size: 12px;
      line-height: 20px;
      color: #fff;
      text-align: center;
      background-color: #428bca;
      box-shadow: inset 0 -1px 0 rgba(0, 0, 0, 0.15);
      -webkit-transition: width 0.6s ease;
      -o-transition: width 0.6s ease;
      transition: width 0.6s ease;
      max-width: 94% !important;
    }
    .progress__txt {
      position: absolute;
      top: 4px;
      left: 0;
      color: $mui-text-danger;
    }
    .progress__bar--danger {
      background-color: $mui-text-danger;
    }
<<<<<<< HEAD
    .progress__bar--warning {
      background-color: $mui-warning-color-txt;
      .progress__txt {
        color: $mui-warning-color-txt;
      }
    }
=======
>>>>>>> a37f11f0
    .progress__bar--success {
      background-color: $mui-success-color-txt;
      .progress__txt {
        color: $mui-success-color-txt;
      }
    }
  }
}<|MERGE_RESOLUTION|>--- conflicted
+++ resolved
@@ -192,15 +192,6 @@
     .progress__bar--danger {
       background-color: $mui-text-danger;
     }
-<<<<<<< HEAD
-    .progress__bar--warning {
-      background-color: $mui-warning-color-txt;
-      .progress__txt {
-        color: $mui-warning-color-txt;
-      }
-    }
-=======
->>>>>>> a37f11f0
     .progress__bar--success {
       background-color: $mui-success-color-txt;
       .progress__txt {
