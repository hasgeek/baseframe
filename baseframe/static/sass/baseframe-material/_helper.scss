--- conflicted
+++ resolved
@@ -3,11 +3,7 @@
 // ============================================================================
 
 .mui-list--aligned {
-<<<<<<< HEAD
-	padding-left: $reflex-cell-spacing;
-=======
   padding-left: $reflex-cell-spacing;
->>>>>>> 18d1c92f
 }
 
 // ============================================================================
@@ -15,15 +11,6 @@
 // ============================================================================
 
 .mui--d-block {
-<<<<<<< HEAD
-	display: block;
-}
-.mui--d-inlineblock {
-	display: inline-block;
-}
-.mui--d-inline {
-	display: inline;
-=======
   display: block;
 }
 .mui--d-inlineblock {
@@ -31,7 +18,6 @@
 }
 .mui--d-inline {
   display: inline;
->>>>>>> 18d1c92f
 }
 
 // ============================================================================
@@ -39,19 +25,6 @@
 // ============================================================================
 
 .mui--bg-primary {
-<<<<<<< HEAD
-	background-color: $mui-bg-color-primary;
-}
-.mui--bg-primary-dark {
-	background-color: $mui-bg-color-dark;
-}
-.mui--bg-primary-light {
-	background-color: $mui-bg-color-light;
-}
-
-.mui--bg-accent {
-	background-color: $mui-bg-color-accent;
-=======
   background-color: $mui-bg-color-primary;
 }
 .mui--bg-primary-dark {
@@ -63,7 +36,6 @@
 
 .mui--bg-accent {
   background-color: $mui-bg-color-accent;
->>>>>>> 18d1c92f
 }
 
 // ============================================================================
@@ -71,124 +43,70 @@
 // ============================================================================
 
 .mui--text-display3 {
-<<<<<<< HEAD
-	font-weight: 400;
-	font-size: 64px;
-	line-height: 1.2;
-}
-
-.mui--text-display2 {
-	font-weight: 400;
-	font-size: 48px;
-	line-height: 1.2;
-=======
   font-weight: 400;
   font-size: 64px;
-  line-height: 64px;
+  line-height: 1.2;
 }
 
 .mui--text-display2 {
   font-weight: 400;
   font-size: 48px;
-  line-height: 58px;
->>>>>>> 18d1c92f
+  line-height: 1.2;
 }
 
 .mui--text-display1,
 h1 {
-<<<<<<< HEAD
-	font-weight: 400;
-	font-size: 32px;
-	line-height: 1.2;
-=======
   font-weight: 400;
   font-size: 32px;
-  line-height: 40px;
->>>>>>> 18d1c92f
+  line-height: 1.2;
 }
 
 .mui--text-headline,
 h2 {
-<<<<<<< HEAD
-	font-weight: 400;
-	font-size: 24px;
-	line-height: 1.4;
-=======
   font-weight: 400;
   font-size: 24px;
-  line-height: 32px;
->>>>>>> 18d1c92f
+  line-height: 1.4;
 }
 
 .mui--text-title,
 h3 {
-<<<<<<< HEAD
-	font-weight: 400;
-	font-size: 18px;
-	line-height: 1.5;
-=======
   font-weight: 400;
   font-size: 18px;
-  line-height: 28px;
->>>>>>> 18d1c92f
+  line-height: 1.5;
 }
 
 .mui--text-subhead,
 h4 {
-<<<<<<< HEAD
-	font-weight: 400;
-	font-size: 16px;
-	line-height: 1.5;
-=======
   font-weight: 400;
   font-size: 16px;
-  line-height: 24px;
->>>>>>> 18d1c92f
+  line-height: 1.5;
 }
 
 .mui--text-body2,
 h5 {
-<<<<<<< HEAD
-	font-weight: 400;
-	font-size: 14px;
-	line-height: 1.5;
-=======
   font-weight: 400;
   font-size: 14px;
   line-height: 24px;
->>>>>>> 18d1c92f
 }
 
 .mui--text-body1 {
   font-weight: 400;
   font-size: 14px;
-  line-height: 24px;
+  line-height: 1.5;
 }
 
 .mui--text-caption,
 h6 {
-<<<<<<< HEAD
-	font-weight: 400;
-	font-size: 12px;
-	line-height: 1.5;
-=======
   font-weight: 400;
   font-size: 12px;
-  line-height: 16px;
->>>>>>> 18d1c92f
+  line-height: 1.5;
 }
 
 .mui--text-menu,
 .mui--text-button {
-<<<<<<< HEAD
-	font-weight: 400;
-	font-size: 14px;
-	line-height: 1.5;
-=======
   font-weight: 400;
   font-size: 14px;
-  line-height: 18px;
->>>>>>> 18d1c92f
+  line-height: 1.5;
 }
 
 // ============================================================================
@@ -216,17 +134,9 @@
 // ============================================================================
 
 .mui-btn--nostyle {
-<<<<<<< HEAD
-	padding: 0;
-	border: 0;
-	margin: 0;
-	cursor: pointer;
-	background: none;
-=======
   padding: 0;
   border: 0;
   margin: 0;
   cursor: pointer;
   background: none;
->>>>>>> 18d1c92f
 }