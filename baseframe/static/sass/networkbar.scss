--- conflicted
+++ resolved
@@ -465,12 +465,8 @@
                         border-left: none;
                         border-top: 2px solid #df5e0e;
                         color: $color-hg-bar-selected;
-<<<<<<< HEAD
                         font-weight: 600;
-=======
-                        font-weight: bold;
                         padding-left: auto;
->>>>>>> e881158a
                     }
                     & > a:hover, & > a:focus {
                         border-top: 2px solid #df5e0e;
