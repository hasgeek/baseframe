/*! Reflex v1.5.0 - https://github.com/leejordan/reflex */
/*
 *
 * Reflex is a flexbox grid which provides a way to take advantage of emerging
 * flexbox support while providing a fall back to inline-block on older browsers
 *
 * To disable legacy support and build a flexbox only grid, set the variable legacy-support to false
 *
 * Built by Lee Jordan G.C.S.E.
 * email: ldjordan@gmail.com
 * github: https://github.com/leejordan
 *
 * Structure and calculations are inspired by twitter bootstrap
 *
 */
@import url("https://rsms.me/interface/interface.css");
.grid {
  display: -ms-flexbox;
  display: -webkit-flex;
  display: flex;
  -ms-flex-wrap: wrap;
  -webkit-flex-wrap: wrap;
  flex-wrap: wrap;
  padding: 0;
  margin: 0;
  position: relative;
  width: 100%;
  max-width: 100%;
  list-style-type: none;
}
.grid:before, .grid:after {
  max-width: 100%;
}
.grid .grid {
  -ms-flex: 1 1 auto;
  -webkit-flex: 1 1 auto;
  flex: 1 1 auto;
}
.grid * {
  -webkit-box-sizing: border-box;
  -moz-box-sizing: border-box;
  box-sizing: border-box;
}
.grid *:before,
.grid *:after {
  -webkit-box-sizing: border-box;
  -moz-box-sizing: border-box;
  box-sizing: border-box;
}

[class*="grid__col-"] {
  display: -ms-flexbox;
  display: -webkit-flex;
  display: flex;
  -ms-flex-direction: column;
  -webkit-flex-direction: column;
  flex-direction: column;
  position: relative;
  width: 100%;
  vertical-align: top;
  padding: 1em 1em;
}

.grid__cell {
  position: relative;
  display: block;
  -ms-flex: 1 1 auto;
  -webkit-flex: 1 1 auto;
  flex: 1 1 auto;
}

:-ms-fullscreen .grid__cell, :root .grid__cell {
  width: 100%;
}

.grid__col-12 {
  width: 100%;
  *width: 99.9%;
}

.grid__col-11 {
  width: 91.66667%;
  *width: 91.56667%;
}

.grid__col-10 {
  width: 83.33333%;
  *width: 83.23333%;
}

.grid__col-9 {
  width: 75%;
  *width: 74.9%;
}

.grid__col-8 {
  width: 66.66667%;
  *width: 66.56667%;
}

.grid__col-7 {
  width: 58.33333%;
  *width: 58.23333%;
}

.grid__col-6 {
  width: 50%;
  *width: 49.9%;
}

.grid__col-5 {
  width: 41.66667%;
  *width: 41.56667%;
}

.grid__col-4 {
  width: 33.33333%;
  *width: 33.23333%;
}

.grid__col-3 {
  width: 25%;
  *width: 24.9%;
}

.grid__col-2 {
  width: 16.66667%;
  *width: 16.56667%;
}

.grid__col-1 {
  width: 8.33333%;
  *width: 8.23333%;
}

@media (min-width: 480px) {
  .grid__col-xs-12 {
    width: 100%;
    *width: 99.9%;
  }

  .grid__col-xs-11 {
    width: 91.66667%;
    *width: 91.56667%;
  }

  .grid__col-xs-10 {
    width: 83.33333%;
    *width: 83.23333%;
  }

  .grid__col-xs-9 {
    width: 75%;
    *width: 74.9%;
  }

  .grid__col-xs-8 {
    width: 66.66667%;
    *width: 66.56667%;
  }

  .grid__col-xs-7 {
    width: 58.33333%;
    *width: 58.23333%;
  }

  .grid__col-xs-6 {
    width: 50%;
    *width: 49.9%;
  }

  .grid__col-xs-5 {
    width: 41.66667%;
    *width: 41.56667%;
  }

  .grid__col-xs-4 {
    width: 33.33333%;
    *width: 33.23333%;
  }

  .grid__col-xs-3 {
    width: 25%;
    *width: 24.9%;
  }

  .grid__col-xs-2 {
    width: 16.66667%;
    *width: 16.56667%;
  }

  .grid__col-xs-1 {
    width: 8.33333%;
    *width: 8.23333%;
  }
}
@media (min-width: 768px) {
  .grid__col-sm-12 {
    width: 100%;
    *width: 99.9%;
  }

  .grid__col-sm-11 {
    width: 91.66667%;
    *width: 91.56667%;
  }

  .grid__col-sm-10 {
    width: 83.33333%;
    *width: 83.23333%;
  }

  .grid__col-sm-9 {
    width: 75%;
    *width: 74.9%;
  }

  .grid__col-sm-8 {
    width: 66.66667%;
    *width: 66.56667%;
  }

  .grid__col-sm-7 {
    width: 58.33333%;
    *width: 58.23333%;
  }

  .grid__col-sm-6 {
    width: 50%;
    *width: 49.9%;
  }

  .grid__col-sm-5 {
    width: 41.66667%;
    *width: 41.56667%;
  }

  .grid__col-sm-4 {
    width: 33.33333%;
    *width: 33.23333%;
  }

  .grid__col-sm-3 {
    width: 25%;
    *width: 24.9%;
  }

  .grid__col-sm-2 {
    width: 16.66667%;
    *width: 16.56667%;
  }

  .grid__col-sm-1 {
    width: 8.33333%;
    *width: 8.23333%;
  }
}
@media (min-width: 992px) {
  .grid__col-md-12 {
    width: 100%;
    *width: 99.9%;
  }

  .grid__col-md-11 {
    width: 91.66667%;
    *width: 91.56667%;
  }

  .grid__col-md-10 {
    width: 83.33333%;
    *width: 83.23333%;
  }

  .grid__col-md-9 {
    width: 75%;
    *width: 74.9%;
  }

  .grid__col-md-8 {
    width: 66.66667%;
    *width: 66.56667%;
  }

  .grid__col-md-7 {
    width: 58.33333%;
    *width: 58.23333%;
  }

  .grid__col-md-6 {
    width: 50%;
    *width: 49.9%;
  }

  .grid__col-md-5 {
    width: 41.66667%;
    *width: 41.56667%;
  }

  .grid__col-md-4 {
    width: 33.33333%;
    *width: 33.23333%;
  }

  .grid__col-md-3 {
    width: 25%;
    *width: 24.9%;
  }

  .grid__col-md-2 {
    width: 16.66667%;
    *width: 16.56667%;
  }

  .grid__col-md-1 {
    width: 8.33333%;
    *width: 8.23333%;
  }
}
@media (min-width: 1200px) {
  .grid__col-lg-12 {
    width: 100%;
    *width: 99.9%;
  }

  .grid__col-lg-11 {
    width: 91.66667%;
    *width: 91.56667%;
  }

  .grid__col-lg-10 {
    width: 83.33333%;
    *width: 83.23333%;
  }

  .grid__col-lg-9 {
    width: 75%;
    *width: 74.9%;
  }

  .grid__col-lg-8 {
    width: 66.66667%;
    *width: 66.56667%;
  }

  .grid__col-lg-7 {
    width: 58.33333%;
    *width: 58.23333%;
  }

  .grid__col-lg-6 {
    width: 50%;
    *width: 49.9%;
  }

  .grid__col-lg-5 {
    width: 41.66667%;
    *width: 41.56667%;
  }

  .grid__col-lg-4 {
    width: 33.33333%;
    *width: 33.23333%;
  }

  .grid__col-lg-3 {
    width: 25%;
    *width: 24.9%;
  }

  .grid__col-lg-2 {
    width: 16.66667%;
    *width: 16.56667%;
  }

  .grid__col-lg-1 {
    width: 8.33333%;
    *width: 8.23333%;
  }
}
@media (min-width: 1600px) {
  .grid__col-xlg-12 {
    width: 100%;
    *width: 99.9%;
  }

  .grid__col-xlg-11 {
    width: 91.66667%;
    *width: 91.56667%;
  }

  .grid__col-xlg-10 {
    width: 83.33333%;
    *width: 83.23333%;
  }

  .grid__col-xlg-9 {
    width: 75%;
    *width: 74.9%;
  }

  .grid__col-xlg-8 {
    width: 66.66667%;
    *width: 66.56667%;
  }

  .grid__col-xlg-7 {
    width: 58.33333%;
    *width: 58.23333%;
  }

  .grid__col-xlg-6 {
    width: 50%;
    *width: 49.9%;
  }

  .grid__col-xlg-5 {
    width: 41.66667%;
    *width: 41.56667%;
  }

  .grid__col-xlg-4 {
    width: 33.33333%;
    *width: 33.23333%;
  }

  .grid__col-xlg-3 {
    width: 25%;
    *width: 24.9%;
  }

  .grid__col-xlg-2 {
    width: 16.66667%;
    *width: 16.56667%;
  }

  .grid__col-xlg-1 {
    width: 8.33333%;
    *width: 8.23333%;
  }
}
.grid__col-auto {
  -ms-flex: 1 0 auto;
  -webkit-flex: 1 0 0px;
  flex: 1 0 0px;
}

@media (min-width: 480px) {
  .grid__col-xs-auto {
    -ms-flex: 1 0 auto;
    -webkit-flex: 1 0 0px;
    flex: 1 0 0px;
  }
}
@media (min-width: 768px) {
  .grid__col-sm-auto {
    -ms-flex: 1 0 auto;
    -webkit-flex: 1 0 0px;
    flex: 1 0 0px;
  }
}
@media (min-width: 992px) {
  .grid__col-md-auto {
    -ms-flex: 1 0 auto;
    -webkit-flex: 1 0 0px;
    flex: 1 0 0px;
  }
}
@media (min-width: 1200px) {
  .grid__col-lg-auto {
    -ms-flex: 1 0 auto;
    -webkit-flex: 1 0 0px;
    flex: 1 0 0px;
  }
}
@media (min-width: 1600px) {
  .grid__col-xlg-auto {
    -ms-flex: 1 0 auto;
    -webkit-flex: 1 0 0px;
    flex: 1 0 0px;
  }
}
.grid--order-12 {
  -ms-flex-order: 12;
  -webkit-order: 12;
  order: 12;
}

.grid--order-11 {
  -ms-flex-order: 11;
  -webkit-order: 11;
  order: 11;
}

.grid--order-10 {
  -ms-flex-order: 10;
  -webkit-order: 10;
  order: 10;
}

.grid--order-9 {
  -ms-flex-order: 9;
  -webkit-order: 9;
  order: 9;
}

.grid--order-8 {
  -ms-flex-order: 8;
  -webkit-order: 8;
  order: 8;
}

.grid--order-7 {
  -ms-flex-order: 7;
  -webkit-order: 7;
  order: 7;
}

.grid--order-6 {
  -ms-flex-order: 6;
  -webkit-order: 6;
  order: 6;
}

.grid--order-5 {
  -ms-flex-order: 5;
  -webkit-order: 5;
  order: 5;
}

.grid--order-4 {
  -ms-flex-order: 4;
  -webkit-order: 4;
  order: 4;
}

.grid--order-3 {
  -ms-flex-order: 3;
  -webkit-order: 3;
  order: 3;
}

.grid--order-2 {
  -ms-flex-order: 2;
  -webkit-order: 2;
  order: 2;
}

.grid--order-1 {
  -ms-flex-order: 1;
  -webkit-order: 1;
  order: 1;
}

.grid--order-0 {
  -ms-flex-order: 0;
  -webkit-order: 0;
  order: 0;
}

@media only screen and (min-width: 480px) {
  .grid--order-12-xs {
    -ms-flex-order: 12;
    -webkit-order: 12;
    order: 12;
  }

  .grid--order-11-xs {
    -ms-flex-order: 11;
    -webkit-order: 11;
    order: 11;
  }

  .grid--order-10-xs {
    -ms-flex-order: 10;
    -webkit-order: 10;
    order: 10;
  }

  .grid--order-9-xs {
    -ms-flex-order: 9;
    -webkit-order: 9;
    order: 9;
  }

  .grid--order-8-xs {
    -ms-flex-order: 8;
    -webkit-order: 8;
    order: 8;
  }

  .grid--order-7-xs {
    -ms-flex-order: 7;
    -webkit-order: 7;
    order: 7;
  }

  .grid--order-6-xs {
    -ms-flex-order: 6;
    -webkit-order: 6;
    order: 6;
  }

  .grid--order-5-xs {
    -ms-flex-order: 5;
    -webkit-order: 5;
    order: 5;
  }

  .grid--order-4-xs {
    -ms-flex-order: 4;
    -webkit-order: 4;
    order: 4;
  }

  .grid--order-3-xs {
    -ms-flex-order: 3;
    -webkit-order: 3;
    order: 3;
  }

  .grid--order-2-xs {
    -ms-flex-order: 2;
    -webkit-order: 2;
    order: 2;
  }

  .grid--order-1-xs {
    -ms-flex-order: 1;
    -webkit-order: 1;
    order: 1;
  }

  .grid--order-0-xs {
    -ms-flex-order: 0;
    -webkit-order: 0;
    order: 0;
  }
}
@media only screen and (min-width: 768px) {
  .grid--order-12-sm {
    -ms-flex-order: 12;
    -webkit-order: 12;
    order: 12;
  }

  .grid--order-11-sm {
    -ms-flex-order: 11;
    -webkit-order: 11;
    order: 11;
  }

  .grid--order-10-sm {
    -ms-flex-order: 10;
    -webkit-order: 10;
    order: 10;
  }

  .grid--order-9-sm {
    -ms-flex-order: 9;
    -webkit-order: 9;
    order: 9;
  }

  .grid--order-8-sm {
    -ms-flex-order: 8;
    -webkit-order: 8;
    order: 8;
  }

  .grid--order-7-sm {
    -ms-flex-order: 7;
    -webkit-order: 7;
    order: 7;
  }

  .grid--order-6-sm {
    -ms-flex-order: 6;
    -webkit-order: 6;
    order: 6;
  }

  .grid--order-5-sm {
    -ms-flex-order: 5;
    -webkit-order: 5;
    order: 5;
  }

  .grid--order-4-sm {
    -ms-flex-order: 4;
    -webkit-order: 4;
    order: 4;
  }

  .grid--order-3-sm {
    -ms-flex-order: 3;
    -webkit-order: 3;
    order: 3;
  }

  .grid--order-2-sm {
    -ms-flex-order: 2;
    -webkit-order: 2;
    order: 2;
  }

  .grid--order-1-sm {
    -ms-flex-order: 1;
    -webkit-order: 1;
    order: 1;
  }

  .grid--order-0-sm {
    -ms-flex-order: 0;
    -webkit-order: 0;
    order: 0;
  }
}
@media only screen and (min-width: 992px) {
  .grid--order-12-md {
    -ms-flex-order: 12;
    -webkit-order: 12;
    order: 12;
  }

  .grid--order-11-md {
    -ms-flex-order: 11;
    -webkit-order: 11;
    order: 11;
  }

  .grid--order-10-md {
    -ms-flex-order: 10;
    -webkit-order: 10;
    order: 10;
  }

  .grid--order-9-md {
    -ms-flex-order: 9;
    -webkit-order: 9;
    order: 9;
  }

  .grid--order-8-md {
    -ms-flex-order: 8;
    -webkit-order: 8;
    order: 8;
  }

  .grid--order-7-md {
    -ms-flex-order: 7;
    -webkit-order: 7;
    order: 7;
  }

  .grid--order-6-md {
    -ms-flex-order: 6;
    -webkit-order: 6;
    order: 6;
  }

  .grid--order-5-md {
    -ms-flex-order: 5;
    -webkit-order: 5;
    order: 5;
  }

  .grid--order-4-md {
    -ms-flex-order: 4;
    -webkit-order: 4;
    order: 4;
  }

  .grid--order-3-md {
    -ms-flex-order: 3;
    -webkit-order: 3;
    order: 3;
  }

  .grid--order-2-md {
    -ms-flex-order: 2;
    -webkit-order: 2;
    order: 2;
  }

  .grid--order-1-md {
    -ms-flex-order: 1;
    -webkit-order: 1;
    order: 1;
  }

  .grid--order-0-md {
    -ms-flex-order: 0;
    -webkit-order: 0;
    order: 0;
  }
}
@media only screen and (min-width: 1200px) {
  .grid--order-12-lg {
    -ms-flex-order: 12;
    -webkit-order: 12;
    order: 12;
  }

  .grid--order-11-lg {
    -ms-flex-order: 11;
    -webkit-order: 11;
    order: 11;
  }

  .grid--order-10-lg {
    -ms-flex-order: 10;
    -webkit-order: 10;
    order: 10;
  }

  .grid--order-9-lg {
    -ms-flex-order: 9;
    -webkit-order: 9;
    order: 9;
  }

  .grid--order-8-lg {
    -ms-flex-order: 8;
    -webkit-order: 8;
    order: 8;
  }

  .grid--order-7-lg {
    -ms-flex-order: 7;
    -webkit-order: 7;
    order: 7;
  }

  .grid--order-6-lg {
    -ms-flex-order: 6;
    -webkit-order: 6;
    order: 6;
  }

  .grid--order-5-lg {
    -ms-flex-order: 5;
    -webkit-order: 5;
    order: 5;
  }

  .grid--order-4-lg {
    -ms-flex-order: 4;
    -webkit-order: 4;
    order: 4;
  }

  .grid--order-3-lg {
    -ms-flex-order: 3;
    -webkit-order: 3;
    order: 3;
  }

  .grid--order-2-lg {
    -ms-flex-order: 2;
    -webkit-order: 2;
    order: 2;
  }

  .grid--order-1-lg {
    -ms-flex-order: 1;
    -webkit-order: 1;
    order: 1;
  }

  .grid--order-0-lg {
    -ms-flex-order: 0;
    -webkit-order: 0;
    order: 0;
  }
}
@media only screen and (min-width: 1600px) {
  .grid--order-12-xlg {
    -ms-flex-order: 12;
    -webkit-order: 12;
    order: 12;
  }

  .grid--order-11-xlg {
    -ms-flex-order: 11;
    -webkit-order: 11;
    order: 11;
  }

  .grid--order-10-xlg {
    -ms-flex-order: 10;
    -webkit-order: 10;
    order: 10;
  }

  .grid--order-9-xlg {
    -ms-flex-order: 9;
    -webkit-order: 9;
    order: 9;
  }

  .grid--order-8-xlg {
    -ms-flex-order: 8;
    -webkit-order: 8;
    order: 8;
  }

  .grid--order-7-xlg {
    -ms-flex-order: 7;
    -webkit-order: 7;
    order: 7;
  }

  .grid--order-6-xlg {
    -ms-flex-order: 6;
    -webkit-order: 6;
    order: 6;
  }

  .grid--order-5-xlg {
    -ms-flex-order: 5;
    -webkit-order: 5;
    order: 5;
  }

  .grid--order-4-xlg {
    -ms-flex-order: 4;
    -webkit-order: 4;
    order: 4;
  }

  .grid--order-3-xlg {
    -ms-flex-order: 3;
    -webkit-order: 3;
    order: 3;
  }

  .grid--order-2-xlg {
    -ms-flex-order: 2;
    -webkit-order: 2;
    order: 2;
  }

  .grid--order-1-xlg {
    -ms-flex-order: 1;
    -webkit-order: 1;
    order: 1;
  }

  .grid--order-0-xlg {
    -ms-flex-order: 0;
    -webkit-order: 0;
    order: 0;
  }
}
.grid--bleed [class*="grid__col-"] {
  padding: 0;
}

.grid--wrap {
  -ms-flex-wrap: wrap;
  -webkit-flex-wrap: wrap;
  flex-wrap: wrap;
}

.grid--no-wrap {
  -ms-flex-wrap: nowrap;
  -webkit-flex-wrap: nowrap;
  flex-wrap: nowrap;
}

.grid--wrap-reverse {
  -ms-flex-wrap: wrap-reverse;
  -webkit-flex-wrap: wrap-reverse;
  flex-wrap: wrap-reverse;
}

.grid--direction-row {
  -ms-flex-direction: row;
  -webkit-flex-direction: row;
  flex-direction: row;
}

.grid--direction-row-reverse {
  -ms-flex-direction: row-reverse;
  -webkit-flex-direction: row-reverse;
  flex-direction: row-reverse;
}

.grid--direction-column {
  -ms-flex-direction: column;
  -webkit-flex-direction: column;
  flex-direction: column;
}

.grid--direction-column-reverse {
  -ms-flex-direction: column-reverse;
  -webkit-flex-direction: column-reverse;
  flex-direction: column-reverse;
}

.grid--align-start {
  -ms-flex-align: start;
  -webkit-align-items: flex-start;
  align-items: flex-start;
}

.grid--align-end {
  -ms-flex-align: end;
  -webkit-align-items: flex-end;
  align-items: flex-end;
}
.grid--align-end [class*="grid__col-"] {
  vertical-align: bottom;
}

.grid--align-center {
  -ms-flex-align: center;
  -webkit-align-items: center;
  align-items: center;
}
.grid--align-center [class*="grid__col-"] {
  vertical-align: middle;
}

.grid--align-baseline {
  -ms-flex-align: baseline;
  -webkit-align-items: baseline;
  align-items: baseline;
}
.grid--align-baseline [class*="grid__col-"] {
  vertical-align: baseline;
}

.grid--align-content-start {
  -ms-flex-line-pack: start;
  -webkit-align-content: flex-start;
  align-content: flex-start;
}

.grid--align-content-end {
  -ms-flex-line-pack: end;
  -webkit-align-content: flex-end;
  align-content: flex-end;
}
.grid--align-content-end [class*="grid__col-"] {
  vertical-align: bottom;
}

.grid--align-content-center {
  -ms-flex-line-pack: center;
  -webkit-align-content: center;
  align-content: center;
}

.grid--align-content-space-between {
  -ms-flex-line-pack: space-between;
  -webkit-align-content: space-between;
  align-content: space-between;
}

.grid--align-content-space-around {
  -ms-flex-line-pack: space-around;
  -webkit-align-content: space-around;
  align-content: space-around;
}

.grid--align-self-stretch {
  -ms-flex-item-align: stretch;
  -webkit-align-self: stretch;
  align-self: stretch;
}

.grid--align-self-start {
  -ms-flex-item-align: start;
  -webkit-align-self: flex-start;
  align-self: flex-start;
}

.grid--align-self-end {
  -ms-flex-item-align: end;
  -webkit-align-self: flex-end;
  align-self: flex-end;
  vertical-align: bottom;
}

.grid--align-self-center {
  -ms-flex-item-align: center;
  -webkit-align-self: center;
  align-self: center;
  vertical-align: middle;
}

.grid--align-self-baseline {
  -ms-flex-item-align: baseline;
  -webkit-align-self: baseline;
  align-self: baseline;
  vertical-align: baseline;
}

.grid--justify-start {
  -ms-flex-pack: start;
  -webkit-justify-content: flex-start;
  justify-content: flex-start;
}

.grid--justify-end {
  -ms-flex-pack: end;
  -webkit-justify-content: flex-end;
  justify-content: flex-end;
}
.grid--justify-end .grid__cell,
.grid--justify-end [class*="grid__col-"] {
  text-align: left;
  text-align: start;
  text-align: initial;
  -moz-text-align-last: left;
  -moz-text-align-last: start;
  -moz-text-align-last: initial;
  text-align-last: left;
  text-align-last: start;
  text-align-last: initial;
}

.grid--justify-center {
  -ms-flex-pack: center;
  -webkit-justify-content: center;
  justify-content: center;
}
.grid--justify-center .grid__cell,
.grid--justify-center [class*="grid__col-"] {
  text-align: left;
  text-align: start;
  text-align: initial;
  -moz-text-align-last: left;
  -moz-text-align-last: start;
  -moz-text-align-last: initial;
  text-align-last: left;
  text-align-last: start;
  text-align-last: initial;
}

.grid--justify-space-between {
  -ms-flex-pack: justify;
  -webkit-justify-content: space-between;
  justify-content: space-between;
}
.grid--justify-space-between .grid__cell,
.grid--justify-space-between [class*="grid__col-"] {
  text-align: left;
  text-align: start;
  text-align: initial;
  -moz-text-align-last: left;
  -moz-text-align-last: start;
  -moz-text-align-last: initial;
  text-align-last: left;
  text-align-last: start;
  text-align-last: initial;
}

.grid--justify-space-around {
  -ms-flex-pack: justify;
  -webkit-justify-content: space-around;
  justify-content: space-around;
}
.grid--justify-space-around .grid__cell,
.grid--justify-space-around [class*="grid__col-"] {
  text-align: left;
  text-align: start;
  text-align: initial;
  -moz-text-align-last: left;
  -moz-text-align-last: start;
  -moz-text-align-last: initial;
  text-align-last: left;
  text-align-last: start;
  text-align-last: initial;
}

.grid__col--bleed {
  padding: 0;
}

.grid__col--bleed-x {
  padding: 1em 0;
}

.grid__col--bleed-y {
  padding: 0 1em;
}

.grid__col--bg {
  background-repeat: no-repeat;
  background-position: center center;
  background-size: cover;
  padding-bottom: 50%;
}

.grid__cell--padding-sm {
  padding: 0.5em;
}

.grid__cell--padding-md {
  padding: 1em;
}

.grid__cell--padding-lg {
  padding: 2em;
}

.grid__cell-img {
  display: block;
  display: -ms-flexbox;
  display: -webkit-flex;
  display: flex;
  -ms-flex: 0 0 auto;
  -webkit-flex: 0 0 auto;
  flex: 0 0 auto;
  margin-left: 0;
  margin-right: 0;
  max-width: 100%;
  width: 100%;
  height: auto;
}

.grid__cell-footer {
  display: -ms-flexbox;
  display: -webkit-flex;
  display: flex;
  width: 100%;
  margin-top: auto;
}

.mui--text-display3 {
  font-weight: 400;
  font-size: 64px;
  line-height: 64px;
}

.mui--text-display2 {
  font-weight: 400;
  font-size: 48px;
  line-height: 58px;
}

.mui--text-display1, h1, h1 {
  font-weight: 400;
  font-size: 32px;
  line-height: 40px;
}

.mui--text-headline, h2, .header__site-title__item, h2 {
  font-weight: 400;
  font-size: 24px;
  line-height: 32px;
}

<<<<<<< HEAD
.mui--text-title, h3, .header__side-nav-list .header__side-nav-list__item__icon, .modal .modal__header, h3 {
=======
.mui--text-title, h3, .header__site-title, .header__side-nav-list .header__side-nav-list__item__icon, h3 {
>>>>>>> 33cee57e
  font-weight: 400;
  font-size: 18px;
  line-height: 28px;
}

.mui--text-subhead, h4, .header__nav-links, .alert .alert__text, h4 {
  font-weight: 400;
  font-size: 16px;
  line-height: 24px;
}

.mui--text-body2, h5, .header__dropdown-app-title, .header__side-nav-list .header__side-nav-list__item, .card .card__body, .modal .modal__body, h5 {
  font-weight: 400;
  font-size: 14px;
  line-height: 24px;
}

.mui--text-body1 {
  font-weight: 400;
  font-size: 14px;
  line-height: 24px;
}

.mui--text-caption, .footer .footer__container, .mui-form .mui-form--sidetext,
.mui-form .mui-form--helptext, .mui-form .mui-form--error, .chip .chip__text, h6 {
  font-weight: 400;
  font-size: 12px;
  line-height: 16px;
}

.mui--text-menu,
.mui--text-button {
  font-weight: 400;
  font-size: 14px;
  line-height: 18px;
}

/**
 * MUI Colors module
 */
/**
 * MUI Globals
 */
/*! normalize.css v5.0.0 | MIT License | github.com/necolas/normalize.css */
/**
 * 1. Change the default font family in all browsers (opinionated).
 * 2. Correct the line height in all browsers.
 * 3. Prevent adjustments of font size after orientation changes in
 *    IE on Windows Phone and in iOS.
 */
/* Document
   ========================================================================== */
html {
  font-family: sans-serif;
  /* 1 */
  line-height: 1.15;
  /* 2 */
  -ms-text-size-adjust: 100%;
  /* 3 */
  -webkit-text-size-adjust: 100%;
  /* 3 */
}

/* Sections
   ========================================================================== */
/**
 * Remove the margin in all browsers (opinionated).
 */
body {
  margin: 0;
}

/**
 * Add the correct display in IE 9-.
 */
article,
aside,
footer,
header,
nav,
section {
  display: block;
}

/**
 * Correct the font size and margin on `h1` elements within `section` and
 * `article` contexts in Chrome, Firefox, and Safari.
 */
h1 {
  font-size: 2em;
  margin: 0.67em 0;
}

/* Grouping content
   ========================================================================== */
/**
 * Add the correct display in IE 9-.
 * 1. Add the correct display in IE.
 */
figcaption,
figure,
main {
  /* 1 */
  display: block;
}

/**
 * Add the correct margin in IE 8.
 */
figure {
  margin: 1em 40px;
}

/**
 * 1. Add the correct box sizing in Firefox.
 * 2. Show the overflow in Edge and IE.
 */
hr {
  box-sizing: content-box;
  /* 1 */
  height: 0;
  /* 1 */
  overflow: visible;
  /* 2 */
}

/**
 * 1. Correct the inheritance and scaling of font size in all browsers.
 * 2. Correct the odd `em` font sizing in all browsers.
 */
pre {
  font-family: monospace, monospace;
  /* 1 */
  font-size: 1em;
  /* 2 */
}

/* Text-level semantics
   ========================================================================== */
/**
 * 1. Remove the gray background on active links in IE 10.
 * 2. Remove gaps in links underline in iOS 8+ and Safari 8+.
 */
a {
  background-color: transparent;
  /* 1 */
  -webkit-text-decoration-skip: objects;
  /* 2 */
}

/**
 * Remove the outline on focused links when they are also active or hovered
 * in all browsers (opinionated).
 */
a:active,
a:hover {
  outline-width: 0;
}

/**
 * 1. Remove the bottom border in Firefox 39-.
 * 2. Add the correct text decoration in Chrome, Edge, IE, Opera, and Safari.
 */
abbr[title] {
  border-bottom: none;
  /* 1 */
  text-decoration: underline;
  /* 2 */
  text-decoration: underline dotted;
  /* 2 */
}

/**
 * Prevent the duplicate application of `bolder` by the next rule in Safari 6.
 */
b,
strong {
  font-weight: inherit;
}

/**
 * Add the correct font weight in Chrome, Edge, and Safari.
 */
b,
strong {
  font-weight: bolder;
}

/**
 * 1. Correct the inheritance and scaling of font size in all browsers.
 * 2. Correct the odd `em` font sizing in all browsers.
 */
code,
kbd,
samp {
  font-family: monospace, monospace;
  /* 1 */
  font-size: 1em;
  /* 2 */
}

/**
 * Add the correct font style in Android 4.3-.
 */
dfn {
  font-style: italic;
}

/**
 * Add the correct background and color in IE 9-.
 */
mark {
  background-color: #ff0;
  color: #000;
}

/**
 * Add the correct font size in all browsers.
 */
small {
  font-size: 80%;
}

/**
 * Prevent `sub` and `sup` elements from affecting the line height in
 * all browsers.
 */
sub,
sup {
  font-size: 75%;
  line-height: 0;
  position: relative;
  vertical-align: baseline;
}

sub {
  bottom: -0.25em;
}

sup {
  top: -0.5em;
}

/* Embedded content
   ========================================================================== */
/**
 * Add the correct display in IE 9-.
 */
audio,
video {
  display: inline-block;
}

/**
 * Add the correct display in iOS 4-7.
 */
audio:not([controls]) {
  display: none;
  height: 0;
}

/**
 * Remove the border on images inside links in IE 10-.
 */
img {
  border-style: none;
}

/**
 * Hide the overflow in IE.
 */
svg:not(:root) {
  overflow: hidden;
}

/* Forms
   ========================================================================== */
/**
 * 1. Change the font styles in all browsers (opinionated).
 * 2. Remove the margin in Firefox and Safari.
 */
button,
input,
optgroup,
select,
textarea {
  font-family: sans-serif;
  /* 1 */
  font-size: 100%;
  /* 1 */
  line-height: 1.15;
  /* 1 */
  margin: 0;
  /* 2 */
}

/**
 * Show the overflow in IE.
 * 1. Show the overflow in Edge.
 */
button,
input {
  /* 1 */
  overflow: visible;
}

/**
 * Remove the inheritance of text transform in Edge, Firefox, and IE.
 * 1. Remove the inheritance of text transform in Firefox.
 */
button,
select {
  /* 1 */
  text-transform: none;
}

/**
 * 1. Prevent a WebKit bug where (2) destroys native `audio` and `video`
 *    controls in Android 4.
 * 2. Correct the inability to style clickable types in iOS and Safari.
 */
button,
html [type="button"],
[type="reset"],
[type="submit"] {
  -webkit-appearance: button;
  /* 2 */
}

/**
 * Remove the inner border and padding in Firefox.
 */
button::-moz-focus-inner,
[type="button"]::-moz-focus-inner,
[type="reset"]::-moz-focus-inner,
[type="submit"]::-moz-focus-inner {
  border-style: none;
  padding: 0;
}

/**
 * Restore the focus styles unset by the previous rule.
 */
button:-moz-focusring,
[type="button"]:-moz-focusring,
[type="reset"]:-moz-focusring,
[type="submit"]:-moz-focusring {
  outline: 1px dotted ButtonText;
}

/**
 * Change the border, margin, and padding in all browsers (opinionated).
 */
fieldset {
  border: 1px solid #c0c0c0;
  margin: 0 2px;
  padding: 0.35em 0.625em 0.75em;
}

/**
 * 1. Correct the text wrapping in Edge and IE.
 * 2. Correct the color inheritance from `fieldset` elements in IE.
 * 3. Remove the padding so developers are not caught out when they zero out
 *    `fieldset` elements in all browsers.
 */
legend {
  box-sizing: border-box;
  /* 1 */
  color: inherit;
  /* 2 */
  display: table;
  /* 1 */
  max-width: 100%;
  /* 1 */
  padding: 0;
  /* 3 */
  white-space: normal;
  /* 1 */
}

/**
 * 1. Add the correct display in IE 9-.
 * 2. Add the correct vertical alignment in Chrome, Firefox, and Opera.
 */
progress {
  display: inline-block;
  /* 1 */
  vertical-align: baseline;
  /* 2 */
}

/**
 * Remove the default vertical scrollbar in IE.
 */
textarea {
  overflow: auto;
}

/**
 * 1. Add the correct box sizing in IE 10-.
 * 2. Remove the padding in IE 10-.
 */
[type="checkbox"],
[type="radio"] {
  box-sizing: border-box;
  /* 1 */
  padding: 0;
  /* 2 */
}

/**
 * Correct the cursor style of increment and decrement buttons in Chrome.
 */
[type="number"]::-webkit-inner-spin-button,
[type="number"]::-webkit-outer-spin-button {
  height: auto;
}

/**
 * 1. Correct the odd appearance in Chrome and Safari.
 * 2. Correct the outline style in Safari.
 */
[type="search"] {
  -webkit-appearance: textfield;
  /* 1 */
  outline-offset: -2px;
  /* 2 */
}

/**
 * Remove the inner padding and cancel buttons in Chrome and Safari on macOS.
 */
[type="search"]::-webkit-search-cancel-button,
[type="search"]::-webkit-search-decoration {
  -webkit-appearance: none;
}

/**
 * 1. Correct the inability to style clickable types in iOS and Safari.
 * 2. Change font properties to `inherit` in Safari.
 */
::-webkit-file-upload-button {
  -webkit-appearance: button;
  /* 1 */
  font: inherit;
  /* 2 */
}

/* Interactive
   ========================================================================== */
/*
 * Add the correct display in IE 9-.
 * 1. Add the correct display in Edge, IE, and Firefox.
 */
details,
menu {
  display: block;
}

/*
 * Add the correct display in all browsers.
 */
summary {
  display: list-item;
}

/* Scripting
   ========================================================================== */
/**
 * Add the correct display in IE 9-.
 */
canvas {
  display: inline-block;
}

/**
 * Add the correct display in IE.
 */
template {
  display: none;
}

/* Hidden
   ========================================================================== */
/**
 * Add the correct display in IE 10-.
 */
[hidden] {
  display: none;
}

html {
  font-size: 10px;
  -webkit-tap-highlight-color: transparent;
}

body {
  font-family: Interface, sans-serif;
  font-size: 14px;
  font-weight: 400;
  line-height: 1.429;
  color: #1F2D3D;
  background-color: #F9FAFC;
}

a {
  color: #4A90E2;
  text-decoration: none;
}
a:hover, a:focus {
  text-decoration: underline;
}
a:focus {
  outline: thin dotted;
  outline: 5px auto -webkit-focus-ring-color;
  outline-offset: -2px;
}

p {
  margin: 0 0 10px;
}

ul,
ol {
  margin-top: 0;
  margin-bottom: 10px;
}

hr {
  margin-top: 20px;
  margin-bottom: 20px;
  border: 0;
  height: 1px;
  background-color: rgba(132, 146, 166, 0.2);
}

strong {
  font-weight: 700;
}

abbr[title] {
  cursor: help;
  border-bottom: 1px dotted #E05F26;
}

h1, h2, h3 {
  margin-top: 20px;
  margin-bottom: 10px;
}

h4, h5, h6 {
  margin-top: 10px;
  margin-bottom: 10px;
}

/**
 * MUI Appbar
 */
.mui--appbar-height {
  height: 56px;
}

.mui--appbar-min-height, .mui-appbar {
  min-height: 56px;
}

.mui--appbar-line-height {
  line-height: 56px;
}

.mui--appbar-top {
  top: 56px;
}

@media (orientation: landscape) and (max-height: 480px) {
  .mui--appbar-height {
    height: 48px;
  }

  .mui--appbar-min-height, .mui-appbar {
    min-height: 48px;
  }

  .mui--appbar-line-height {
    line-height: 48px;
  }

  .mui--appbar-top {
    top: 48px;
  }
}
@media (min-width: 480px) {
  .mui--appbar-height {
    height: 64px;
  }

  .mui--appbar-min-height, .mui-appbar {
    min-height: 64px;
  }

  .mui--appbar-line-height {
    line-height: 64px;
  }

  .mui--appbar-top {
    top: 64px;
  }
}
.mui-appbar {
  background-color: #FFFFFF;
  color: #8492A6;
}

/**
 * MUI Buttons
 */
.mui-btn {
  font-weight: 500;
  font-size: 14px;
  line-height: 18px;
  text-transform: uppercase;
  color: #1F2D3D;
  background-color: #FFF;
  transition: all 0.2s ease-in-out;
  display: inline-block;
  height: 36px;
  padding: 0 26px;
  margin: 6px 0;
  border: none;
  border-radius: 2px;
  cursor: pointer;
  touch-action: manipulation;
  background-image: none;
  text-align: center;
  line-height: 36px;
  vertical-align: middle;
  white-space: nowrap;
  user-select: none;
  font-size: 14px;
  font-family: inherit;
  letter-spacing: 0.03em;
  position: relative;
  overflow: hidden;
}
.mui-btn:hover, .mui-btn:focus, .mui-btn:active {
  color: #1F2D3D;
  background-color: white;
}
.mui-btn[disabled]:hover, .mui-btn[disabled]:focus, .mui-btn[disabled]:active {
  color: #1F2D3D;
  background-color: #FFF;
}
.mui-btn.mui-btn--flat {
  color: #1F2D3D;
  background-color: transparent;
}
.mui-btn.mui-btn--flat:hover, .mui-btn.mui-btn--flat:focus, .mui-btn.mui-btn--flat:active {
  color: #1F2D3D;
  background-color: #f2f2f2;
}
.mui-btn.mui-btn--flat[disabled]:hover, .mui-btn.mui-btn--flat[disabled]:focus, .mui-btn.mui-btn--flat[disabled]:active {
  color: #1F2D3D;
  background-color: transparent;
}
.mui-btn:hover, .mui-btn:focus, .mui-btn:active {
  outline: 0;
  text-decoration: none;
  color: #1F2D3D;
}
.mui-btn:hover, .mui-btn:focus {
  box-shadow: 0 0px 2px rgba(0, 0, 0, 0.12), 0 2px 2px rgba(0, 0, 0, 0.2);
}
@media all and (-ms-high-contrast: none), (-ms-high-contrast: active) {
  .mui-btn:hover, .mui-btn:focus {
    box-shadow: 0 -1px 2px rgba(0, 0, 0, 0.12), -1px 0px 2px rgba(0, 0, 0, 0.12), 0 0px 2px rgba(0, 0, 0, 0.12), 0 2px 2px rgba(0, 0, 0, 0.2);
  }
}
@supports (-ms-ime-align: auto) {
  .mui-btn:hover, .mui-btn:focus {
    box-shadow: 0 -1px 2px rgba(0, 0, 0, 0.12), -1px 0px 2px rgba(0, 0, 0, 0.12), 0 0px 2px rgba(0, 0, 0, 0.12), 0 2px 2px rgba(0, 0, 0, 0.2);
  }
}
.mui-btn:active:hover {
  box-shadow: 0 0px 4px rgba(0, 0, 0, 0.12), 1px 3px 4px rgba(0, 0, 0, 0.2);
}
@media all and (-ms-high-contrast: none), (-ms-high-contrast: active) {
  .mui-btn:active:hover {
    box-shadow: 0 -1px 2px rgba(0, 0, 0, 0.12), -1px 0px 2px rgba(0, 0, 0, 0.12), 0 0px 4px rgba(0, 0, 0, 0.12), 1px 3px 4px rgba(0, 0, 0, 0.2);
  }
}
@supports (-ms-ime-align: auto) {
  .mui-btn:active:hover {
    box-shadow: 0 -1px 2px rgba(0, 0, 0, 0.12), -1px 0px 2px rgba(0, 0, 0, 0.12), 0 0px 4px rgba(0, 0, 0, 0.12), 1px 3px 4px rgba(0, 0, 0, 0.2);
  }
}
.mui-btn:disabled, .mui-btn.mui--is-disabled {
  cursor: not-allowed;
  pointer-events: none;
  opacity: 0.60;
  box-shadow: none;
}

.mui-btn + .mui-btn {
  margin-left: 8px;
}

.mui-btn--flat {
  background-color: transparent;
}
.mui-btn--flat:hover, .mui-btn--flat:focus, .mui-btn--flat:active, .mui-btn--flat:active:hover {
  box-shadow: none;
  background-color: #f2f2f2;
}

.mui-btn--raised, .mui-btn--fab {
  box-shadow: 0 0px 2px rgba(0, 0, 0, 0.12), 0 2px 2px rgba(0, 0, 0, 0.2);
}
@media all and (-ms-high-contrast: none), (-ms-high-contrast: active) {
  .mui-btn--raised, .mui-btn--fab {
    box-shadow: 0 -1px 2px rgba(0, 0, 0, 0.12), -1px 0px 2px rgba(0, 0, 0, 0.12), 0 0px 2px rgba(0, 0, 0, 0.12), 0 2px 2px rgba(0, 0, 0, 0.2);
  }
}
@supports (-ms-ime-align: auto) {
  .mui-btn--raised, .mui-btn--fab {
    box-shadow: 0 -1px 2px rgba(0, 0, 0, 0.12), -1px 0px 2px rgba(0, 0, 0, 0.12), 0 0px 2px rgba(0, 0, 0, 0.12), 0 2px 2px rgba(0, 0, 0, 0.2);
  }
}
.mui-btn--raised:active, .mui-btn--fab:active {
  box-shadow: 0 0px 4px rgba(0, 0, 0, 0.12), 1px 3px 4px rgba(0, 0, 0, 0.2);
}
@media all and (-ms-high-contrast: none), (-ms-high-contrast: active) {
  .mui-btn--raised:active, .mui-btn--fab:active {
    box-shadow: 0 -1px 2px rgba(0, 0, 0, 0.12), -1px 0px 2px rgba(0, 0, 0, 0.12), 0 0px 4px rgba(0, 0, 0, 0.12), 1px 3px 4px rgba(0, 0, 0, 0.2);
  }
}
@supports (-ms-ime-align: auto) {
  .mui-btn--raised:active, .mui-btn--fab:active {
    box-shadow: 0 -1px 2px rgba(0, 0, 0, 0.12), -1px 0px 2px rgba(0, 0, 0, 0.12), 0 0px 4px rgba(0, 0, 0, 0.12), 1px 3px 4px rgba(0, 0, 0, 0.2);
  }
}

.mui-btn--fab {
  position: relative;
  padding: 0;
  width: 55px;
  height: 55px;
  line-height: 55px;
  border-radius: 50%;
  z-index: 1;
}

.mui-btn--primary {
  color: #FFF;
  background-color: #E05F26;
}
.mui-btn--primary:hover, .mui-btn--primary:focus, .mui-btn--primary:active {
  color: #FFF;
  background-color: #e36f3c;
}
.mui-btn--primary[disabled]:hover, .mui-btn--primary[disabled]:focus, .mui-btn--primary[disabled]:active {
  color: #FFF;
  background-color: #E05F26;
}
.mui-btn--primary.mui-btn--flat {
  color: #E05F26;
  background-color: transparent;
}
.mui-btn--primary.mui-btn--flat:hover, .mui-btn--primary.mui-btn--flat:focus, .mui-btn--primary.mui-btn--flat:active {
  color: #E05F26;
  background-color: #f2f2f2;
}
.mui-btn--primary.mui-btn--flat[disabled]:hover, .mui-btn--primary.mui-btn--flat[disabled]:focus, .mui-btn--primary.mui-btn--flat[disabled]:active {
  color: #E05F26;
  background-color: transparent;
}

.mui-btn--dark {
  color: #FFF;
  background-color: #424242;
}
.mui-btn--dark:hover, .mui-btn--dark:focus, .mui-btn--dark:active {
  color: #FFF;
  background-color: #4f4f4f;
}
.mui-btn--dark[disabled]:hover, .mui-btn--dark[disabled]:focus, .mui-btn--dark[disabled]:active {
  color: #FFF;
  background-color: #424242;
}
.mui-btn--dark.mui-btn--flat {
  color: #424242;
  background-color: transparent;
}
.mui-btn--dark.mui-btn--flat:hover, .mui-btn--dark.mui-btn--flat:focus, .mui-btn--dark.mui-btn--flat:active {
  color: #424242;
  background-color: #f2f2f2;
}
.mui-btn--dark.mui-btn--flat[disabled]:hover, .mui-btn--dark.mui-btn--flat[disabled]:focus, .mui-btn--dark.mui-btn--flat[disabled]:active {
  color: #424242;
  background-color: transparent;
}

.mui-btn--danger {
  color: #FFF;
  background-color: #C04B61;
}
.mui-btn--danger:hover, .mui-btn--danger:focus, .mui-btn--danger:active {
  color: #FFF;
  background-color: #c75e72;
}
.mui-btn--danger[disabled]:hover, .mui-btn--danger[disabled]:focus, .mui-btn--danger[disabled]:active {
  color: #FFF;
  background-color: #C04B61;
}
.mui-btn--danger.mui-btn--flat {
  color: #C04B61;
  background-color: transparent;
}
.mui-btn--danger.mui-btn--flat:hover, .mui-btn--danger.mui-btn--flat:focus, .mui-btn--danger.mui-btn--flat:active {
  color: #C04B61;
  background-color: #f2f2f2;
}
.mui-btn--danger.mui-btn--flat[disabled]:hover, .mui-btn--danger.mui-btn--flat[disabled]:focus, .mui-btn--danger.mui-btn--flat[disabled]:active {
  color: #C04B61;
  background-color: transparent;
}

.mui-btn--accent {
  color: #FFF;
  background-color: #856A91;
}
.mui-btn--accent:hover, .mui-btn--accent:focus, .mui-btn--accent:active {
  color: #FFF;
  background-color: #91789c;
}
.mui-btn--accent[disabled]:hover, .mui-btn--accent[disabled]:focus, .mui-btn--accent[disabled]:active {
  color: #FFF;
  background-color: #856A91;
}
.mui-btn--accent.mui-btn--flat {
  color: #856A91;
  background-color: transparent;
}
.mui-btn--accent.mui-btn--flat:hover, .mui-btn--accent.mui-btn--flat:focus, .mui-btn--accent.mui-btn--flat:active {
  color: #856A91;
  background-color: #f2f2f2;
}
.mui-btn--accent.mui-btn--flat[disabled]:hover, .mui-btn--accent.mui-btn--flat[disabled]:focus, .mui-btn--accent.mui-btn--flat[disabled]:active {
  color: #856A91;
  background-color: transparent;
}

.mui-btn--small {
  height: 30.6px;
  line-height: 30.6px;
  padding: 0 16px;
  font-size: 13px;
}

.mui-btn--large {
  height: 54px;
  line-height: 54px;
  padding: 0 26px;
  font-size: 14px;
}

.mui-btn--fab.mui-btn--small {
  width: 44px;
  height: 44px;
  line-height: 44px;
}

.mui-btn--fab.mui-btn--large {
  width: 75px;
  height: 75px;
  line-height: 75px;
}

/**
 * MUI Checkboxe and Radio Components
 */
.mui-radio,
.mui-checkbox {
  position: relative;
  display: block;
  margin-top: 10px;
  margin-bottom: 10px;
}
.mui-radio > label,
.mui-checkbox > label {
  min-height: 20px;
  padding-left: 20px;
  margin-bottom: 0;
  font-weight: normal;
  cursor: pointer;
}
.mui-radio input:disabled,
.mui-checkbox input:disabled {
  cursor: not-allowed;
}
.mui-radio input:focus,
.mui-checkbox input:focus {
  outline: thin dotted;
  outline: 5px auto -webkit-focus-ring-color;
  outline-offset: -2px;
}

.mui-radio > label > input[type="radio"],
.mui-radio--inline > label > input[type="radio"],
.mui-checkbox > label > input[type="checkbox"],
.mui-checkbox--inline > label > input[type="checkbox"] {
  position: absolute;
  margin-left: -20px;
  margin-top: 4px;
}

.mui-radio + .mui-radio,
.mui-checkbox + .mui-checkbox {
  margin-top: -5px;
}

.mui-radio--inline,
.mui-checkbox--inline {
  display: inline-block;
  padding-left: 20px;
  margin-bottom: 0;
  vertical-align: middle;
  font-weight: normal;
  cursor: pointer;
}
.mui-radio--inline > input[type="radio"],
.mui-radio--inline > input[type="checkbox"],
.mui-radio--inline > label > input[type="radio"],
.mui-radio--inline > label > input[type="checkbox"],
.mui-checkbox--inline > input[type="radio"],
.mui-checkbox--inline > input[type="checkbox"],
.mui-checkbox--inline > label > input[type="radio"],
.mui-checkbox--inline > label > input[type="checkbox"] {
  margin: 4px 0 0;
  line-height: normal;
}

.mui-radio--inline + .mui-radio--inline,
.mui-checkbox--inline + .mui-checkbox--inline {
  margin-top: 0;
  margin-left: 10px;
}

/**
 * MUI Container module
 */
.mui-container {
  box-sizing: border-box;
  margin-right: auto;
  margin-left: auto;
  padding-left: 15px;
  padding-right: 15px;
}
.mui-container:before, .mui-container:after {
  content: " ";
  display: table;
}
.mui-container:after {
  clear: both;
}
@media (min-width: 544px) {
  .mui-container {
    max-width: 570px;
  }
}
@media (min-width: 768px) {
  .mui-container {
    max-width: 740px;
  }
}
@media (min-width: 992px) {
  .mui-container {
    max-width: 960px;
  }
}
@media (min-width: 1200px) {
  .mui-container {
    max-width: 1170px;
  }
}

.mui-container-fluid {
  box-sizing: border-box;
  margin-right: auto;
  margin-left: auto;
  padding-left: 15px;
  padding-right: 15px;
}
.mui-container-fluid:before, .mui-container-fluid:after {
  content: " ";
  display: table;
}
.mui-container-fluid:after {
  clear: both;
}

/**
 * MUI Divider Component and CSS Helpers
 */
.mui-divider {
  display: block;
  height: 1px;
  background-color: rgba(132, 146, 166, 0.3);
}

.mui--divider-top {
  border-top: 1px solid rgba(132, 146, 166, 0.3);
}

.mui--divider-bottom {
  border-bottom: 1px solid rgba(132, 146, 166, 0.3);
}

.mui--divider-left {
  border-left: 1px solid rgba(132, 146, 166, 0.3);
}

.mui--divider-right {
  border-right: 1px solid rgba(132, 146, 166, 0.3);
}

/**
 * MUI Dropdown module
 */
.mui-dropdown {
  display: inline-block;
  position: relative;
}

[data-mui-toggle="dropdown"] {
  outline: 0;
}

.mui-dropdown__menu {
  position: absolute;
  top: 100%;
  left: 0;
  display: none;
  min-width: 160px;
  padding: 5px 0;
  margin: 2px 0 0;
  list-style: none;
  font-size: 14px;
  text-align: left;
  background-color: #FFF;
  border-radius: 2px;
  z-index: 1;
  background-clip: padding-box;
}
@media all and (-ms-high-contrast: none), (-ms-high-contrast: active) {
  .mui-dropdown__menu {
    border-top: 1px solid rgba(0, 0, 0, 0.12);
    border-left: 1px solid rgba(0, 0, 0, 0.12);
  }
}
@supports (-ms-ime-align: auto) {
  .mui-dropdown__menu {
    border-top: 1px solid rgba(0, 0, 0, 0.12);
    border-left: 1px solid rgba(0, 0, 0, 0.12);
  }
}
.mui-dropdown__menu.mui--is-open {
  display: block;
}
.mui-dropdown__menu > li > a {
  display: block;
  padding: 3px 20px;
  clear: both;
  font-weight: normal;
  line-height: 1.429;
  color: #1F2D3D;
  text-decoration: none;
  white-space: nowrap;
}
.mui-dropdown__menu > li > a:hover, .mui-dropdown__menu > li > a:focus {
  text-decoration: none;
  color: #16212c;
  background-color: #EEEEEE;
}
.mui-dropdown__menu > .mui--is-disabled > a, .mui-dropdown__menu > .mui--is-disabled > a:hover, .mui-dropdown__menu > .mui--is-disabled > a:focus {
  color: #EEEEEE;
}
.mui-dropdown__menu > .mui--is-disabled > a:hover, .mui-dropdown__menu > .mui--is-disabled > a:focus {
  text-decoration: none;
  background-color: transparent;
  background-image: none;
  cursor: not-allowed;
}

.mui-dropdown__menu--right {
  left: auto;
  right: 0;
}

/**
 * MUI Form Component
 */
.mui-form legend {
  display: block;
  width: 100%;
  padding: 0;
  margin-bottom: 10px;
  font-size: 21px;
  color: #1F2D3D;
  line-height: inherit;
  border: 0;
}
.mui-form fieldset {
  border: 0;
  padding: 0;
  margin: 0 0 20px 0;
}

@media (min-width: 544px) {
  .mui-form--inline .mui-textfield {
    display: inline-block;
    vertical-align: bottom;
    margin-bottom: 0;
  }
  .mui-form--inline .mui-radio,
  .mui-form--inline .mui-checkbox {
    display: inline-block;
    margin-top: 0;
    margin-bottom: 0;
    vertical-align: middle;
  }
  .mui-form--inline .mui-radio > label,
  .mui-form--inline .mui-checkbox > label {
    padding-left: 0;
  }
  .mui-form--inline .mui-radio > label > input[type="radio"],
  .mui-form--inline .mui-checkbox > label > input[type="checkbox"] {
    position: relative;
    margin-left: 0;
  }
  .mui-form--inline .mui-select {
    display: inline-block;
  }
  .mui-form--inline .mui-btn {
    margin-bottom: 0;
    margin-top: 0;
    vertical-align: bottom;
  }
}

/**
 * MUI Panel module
 */
.mui-panel {
  padding: 15px;
  margin-bottom: 20px;
  border-radius: 0;
  background-color: #FFF;
  box-shadow: 0 2px 2px 0 rgba(0, 0, 0, 0.16), 0 0px 2px 0 rgba(0, 0, 0, 0.12);
}
.mui-panel:before, .mui-panel:after {
  content: " ";
  display: table;
}
.mui-panel:after {
  clear: both;
}
@media all and (-ms-high-contrast: none), (-ms-high-contrast: active) {
  .mui-panel {
    box-shadow: 0 -1px 2px 0 rgba(0, 0, 0, 0.12), -1px 0px 2px 0 rgba(0, 0, 0, 0.12), 0 2px 2px 0 rgba(0, 0, 0, 0.16), 0 0px 2px 0 rgba(0, 0, 0, 0.12);
  }
}
@supports (-ms-ime-align: auto) {
  .mui-panel {
    box-shadow: 0 -1px 2px 0 rgba(0, 0, 0, 0.12), -1px 0px 2px 0 rgba(0, 0, 0, 0.12), 0 2px 2px 0 rgba(0, 0, 0, 0.16), 0 0px 2px 0 rgba(0, 0, 0, 0.12);
  }
}

/**
 * MUI Select Component
 */
.mui-select {
  display: block;
  padding-top: 15px;
  margin-bottom: 20px;
  position: relative;
}
.mui-select:focus {
  outline: 0;
}
.mui-select:focus > select {
  height: 33px;
  margin-bottom: -1px;
  border-color: #4A90E2;
  border-width: 2px;
}
.mui-select > select {
  display: block;
  height: 32px;
  width: 100%;
  appearance: none;
  -webkit-appearance: none;
  -moz-appearance: none;
  outline: none;
  border: none;
  border-bottom: 1px solid #C0CCDA;
  border-radius: 0px;
  box-shadow: none;
  background-color: transparent;
  background-image: url("data:image/svg+xml;base64,PHN2ZyB4bWxucz0iaHR0cDovL3d3dy53My5vcmcvMjAwMC9zdmciIGhlaWdodD0iNiIgd2lkdGg9IjEwIj48cG9seWdvbiBwb2ludHM9IjAsMCAxMCwwIDUsNiIgc3R5bGU9ImZpbGw6cmdiYSgwLDAsMCwuMjQpOyIvPjwvc3ZnPg==");
  background-repeat: no-repeat;
  background-position: right center;
  cursor: pointer;
  color: #1F2D3D;
  font-size: 16px;
  font-family: inherit;
  line-height: inherit;
  padding: 0 25px 0 0;
}
.mui-select > select::-ms-expand {
  display: none;
}
.mui-select > select:focus {
  outline: 0;
  height: 33px;
  margin-bottom: -1px;
  border-color: #4A90E2;
  border-width: 2px;
}
.mui-select > select:disabled {
  color: rgba(0, 0, 0, 0.38);
  cursor: not-allowed;
  background-color: transparent;
  opacity: 1;
}
.mui-select > select:-moz-focusring {
  color: transparent;
  text-shadow: 0 0 0 #000;
}
.mui-select > select:focus::-ms-value {
  background: none;
  color: #1F2D3D;
}
.mui-select > label {
  position: absolute;
  top: 0;
  display: block;
  width: 100%;
  color: rgba(0, 0, 0, 0.54);
  font-size: 12px;
  font-weight: 400;
  line-height: 15px;
  overflow-x: hidden;
  text-overflow: ellipsis;
  white-space: nowrap;
}

.mui-select:focus > label,
.mui-select > select:focus ~ label {
  color: #4A90E2;
}

.mui-select__menu {
  position: absolute;
  z-index: 2;
  min-width: 100%;
  overflow-y: auto;
  padding: 8px 0;
  background-color: #FFF;
  font-size: 16px;
}
@media all and (-ms-high-contrast: none), (-ms-high-contrast: active) {
  .mui-select__menu {
    border-left: 1px solid rgba(0, 0, 0, 0.12);
    border-top: 1px solid rgba(0, 0, 0, 0.12);
  }
}
@supports (-ms-ime-align: auto) {
  .mui-select__menu {
    border-left: 1px solid rgba(0, 0, 0, 0.12);
    border-top: 1px solid rgba(0, 0, 0, 0.12);
  }
}
.mui-select__menu > div {
  padding: 0 22px;
  height: 42px;
  line-height: 42px;
  cursor: pointer;
  white-space: nowrap;
}
.mui-select__menu > div.mui--is-selected {
  background-color: #EEEEEE;
}
.mui-select__menu > div.mui--is-disabled {
  color: rgba(0, 0, 0, 0.38);
  cursor: not-allowed;
}
.mui-select__menu > div:not(.mui-optgroup__label):not(.mui--is-disabled):hover {
  background-color: #E0E0E0;
}

.mui-optgroup__option {
  text-indent: 1em;
}

.mui-optgroup__label {
  color: rgba(0, 0, 0, 0.54);
  font-size: 0.9em;
}

/**
 * MUI Table Component
 */
.mui-table {
  width: 100%;
  max-width: 100%;
  margin-bottom: 20px;
}
.mui-table > thead > tr > th,
.mui-table > tbody > tr > th,
.mui-table > tfoot > tr > th {
  text-align: left;
}
.mui-table > thead > tr > th,
.mui-table > thead > tr > td,
.mui-table > tbody > tr > th,
.mui-table > tbody > tr > td,
.mui-table > tfoot > tr > th,
.mui-table > tfoot > tr > td {
  padding: 10px;
  line-height: 1.429;
}
.mui-table > thead > tr > th {
  border-bottom: 2px solid rgba(132, 146, 166, 0.3);
  font-weight: 700;
}
.mui-table > tbody + tbody {
  border-top: 2px solid rgba(132, 146, 166, 0.3);
}
.mui-table.mui-table--bordered > tbody > tr > td {
  border-bottom: 1px solid rgba(132, 146, 166, 0.3);
}

/**
 * MUI Tabs module
 */
.mui-tabs__bar {
  list-style: none;
  padding-left: 0;
  margin-bottom: 0;
  background-color: transparent;
  white-space: nowrap;
  overflow-x: auto;
}
.mui-tabs__bar > li {
  display: inline-block;
}
.mui-tabs__bar > li > a {
  display: block;
  white-space: nowrap;
  text-transform: uppercase;
  font-weight: 500;
  font-size: 14px;
  color: #1F2D3D;
  cursor: default;
  height: 48px;
  line-height: 48px;
  padding-left: 24px;
  padding-right: 24px;
  user-select: none;
}
.mui-tabs__bar > li > a:hover {
  text-decoration: none;
}
.mui-tabs__bar > li.mui--is-active {
  border-bottom: 2px solid #E05F26;
}
.mui-tabs__bar > li.mui--is-active > a {
  color: #E05F26;
}
.mui-tabs__bar.mui-tabs__bar--justified {
  display: table;
  width: 100%;
  table-layout: fixed;
}
.mui-tabs__bar.mui-tabs__bar--justified > li {
  display: table-cell;
}
.mui-tabs__bar.mui-tabs__bar--justified > li > a {
  text-align: center;
  padding-left: 0px;
  padding-right: 0px;
}

.mui-tabs__pane {
  display: none;
}
.mui-tabs__pane.mui--is-active {
  display: block;
}

/**
 * MUI Textfield Component
 */
.mui-textfield {
  display: block;
  padding-top: 15px;
  margin-bottom: 20px;
  position: relative;
  width: 100%;
}
.mui-textfield > label {
  position: absolute;
  top: 0;
  display: block;
  width: 100%;
  color: rgba(0, 0, 0, 0.54);
  font-size: 12px;
  font-weight: 400;
  line-height: 15px;
  overflow-x: hidden;
  text-overflow: ellipsis;
  white-space: nowrap;
}
.mui-textfield > textarea {
  padding-top: 5px;
}
.mui-textfield > input:focus ~ label,
.mui-textfield > textarea:focus ~ label {
  color: #4A90E2;
}

.mui-textfield--float-label > label {
  position: absolute;
  transform: translate(0px, 15px);
  font-size: 16px;
  line-height: 32px;
  color: #C0CCDA;
  text-overflow: clip;
  cursor: text;
  pointer-events: none;
}
.mui-textfield--float-label > input:focus ~ label,
.mui-textfield--float-label > textarea:focus ~ label {
  transform: translate(0px, 0px);
  font-size: 12px;
  line-height: 15px;
  text-overflow: ellipsis;
}
.mui-textfield--float-label > input:not(:focus).mui--is-not-empty ~ label, .mui-textfield--float-label > input:not(:focus)[value]:not([value=""]):not(.mui--is-empty):not(.mui--is-not-empty) ~ label, .mui-textfield--float-label > input:not(:focus):not(:empty):not(.mui--is-empty):not(.mui--is-not-empty) ~ label,
.mui-textfield--float-label > textarea:not(:focus).mui--is-not-empty ~ label,
.mui-textfield--float-label > textarea:not(:focus)[value]:not([value=""]):not(.mui--is-empty):not(.mui--is-not-empty) ~ label,
.mui-textfield--float-label > textarea:not(:focus):not(:empty):not(.mui--is-empty):not(.mui--is-not-empty) ~ label {
  color: rgba(0, 0, 0, 0.54);
  font-size: 12px;
  line-height: 15px;
  transform: translate(0px, 0px);
  text-overflow: ellipsis;
}

.mui-textfield--wrap-label {
  display: table;
  width: 100%;
  padding-top: 0px;
}
.mui-textfield--wrap-label:not(.mui-textfield--float-label) > label {
  display: table-header-group;
  position: static;
  white-space: normal;
  overflow-x: visible;
}

.mui-textfield > input,
.mui-textfield > textarea {
  box-sizing: border-box;
  display: block;
  background-color: transparent;
  color: #1F2D3D;
  border: none;
  border-bottom: 1px solid #C0CCDA;
  outline: none;
  width: 100%;
  padding: 0;
  box-shadow: none;
  border-radius: 0px;
  font-size: 16px;
  font-family: inherit;
  line-height: inherit;
  background-image: none;
}
.mui-textfield > input:focus,
.mui-textfield > textarea:focus {
  border-color: #4A90E2;
  border-width: 2px;
}
.mui-textfield > input:disabled, .mui-textfield > input:read-only,
.mui-textfield > textarea:disabled,
.mui-textfield > textarea:read-only {
  cursor: not-allowed;
  background-color: transparent;
  opacity: 1;
}
.mui-textfield > input::placeholder,
.mui-textfield > textarea::placeholder {
  color: #C0CCDA;
  opacity: 1;
}

.mui-textfield > input {
  height: 32px;
}
.mui-textfield > input:focus {
  height: 33px;
  margin-bottom: -1px;
}

.mui-textfield > textarea {
  min-height: 64px;
}
.mui-textfield > textarea[rows]:not([rows="2"]):focus {
  margin-bottom: -1px;
}

.mui-textfield > input:focus {
  height: 33px;
  margin-bottom: -1px;
}

.mui-textfield > input:invalid:not(:focus):not(:required), .mui-textfield > input:invalid:not(:focus):required.mui--is-not-empty, .mui-textfield > input:invalid:not(:focus):required.mui--is-empty.mui--is-touched, .mui-textfield > input:invalid:not(:focus):required[value]:not([value=""]):not(.mui--is-empty):not(.mui--is-not-empty), .mui-textfield > input:invalid:not(:focus):required:not(:empty):not(.mui--is-empty):not(.mui--is-not-empty),
.mui-textfield > textarea:invalid:not(:focus):not(:required),
.mui-textfield > textarea:invalid:not(:focus):required.mui--is-not-empty,
.mui-textfield > textarea:invalid:not(:focus):required.mui--is-empty.mui--is-touched,
.mui-textfield > textarea:invalid:not(:focus):required[value]:not([value=""]):not(.mui--is-empty):not(.mui--is-not-empty),
.mui-textfield > textarea:invalid:not(:focus):required:not(:empty):not(.mui--is-empty):not(.mui--is-not-empty),
.mui-textfield > input:not(:focus).mui--is-invalid:not(:required),
.mui-textfield > input:not(:focus).mui--is-invalid:required.mui--is-not-empty,
.mui-textfield > input:not(:focus).mui--is-invalid:required.mui--is-empty.mui--is-touched,
.mui-textfield > input:not(:focus).mui--is-invalid:required[value]:not([value=""]):not(.mui--is-empty):not(.mui--is-not-empty),
.mui-textfield > input:not(:focus).mui--is-invalid:required:not(:empty):not(.mui--is-empty):not(.mui--is-not-empty),
.mui-textfield > textarea:not(:focus).mui--is-invalid:not(:required),
.mui-textfield > textarea:not(:focus).mui--is-invalid:required.mui--is-not-empty,
.mui-textfield > textarea:not(:focus).mui--is-invalid:required.mui--is-empty.mui--is-touched,
.mui-textfield > textarea:not(:focus).mui--is-invalid:required[value]:not([value=""]):not(.mui--is-empty):not(.mui--is-not-empty),
.mui-textfield > textarea:not(:focus).mui--is-invalid:required:not(:empty):not(.mui--is-empty):not(.mui--is-not-empty) {
  border-color: #C04B61;
  border-width: 2px;
}

.mui-textfield > input:invalid:not(:focus):not(:required), .mui-textfield > input:invalid:not(:focus):required.mui--is-not-empty, .mui-textfield > input:invalid:not(:focus):required.mui--is-empty.mui--is-touched, .mui-textfield > input:invalid:not(:focus):required[value]:not([value=""]):not(.mui--is-empty):not(.mui--is-not-empty), .mui-textfield > input:invalid:not(:focus):required:not(:empty):not(.mui--is-empty):not(.mui--is-not-empty),
.mui-textfield > input:not(:focus).mui--is-invalid:not(:required),
.mui-textfield > input:not(:focus).mui--is-invalid:required.mui--is-not-empty,
.mui-textfield > input:not(:focus).mui--is-invalid:required.mui--is-empty.mui--is-touched,
.mui-textfield > input:not(:focus).mui--is-invalid:required[value]:not([value=""]):not(.mui--is-empty):not(.mui--is-not-empty),
.mui-textfield > input:not(:focus).mui--is-invalid:required:not(:empty):not(.mui--is-empty):not(.mui--is-not-empty) {
  height: 33px;
  margin-bottom: -1px;
}

.mui-textfield.mui-textfield--float-label > input:invalid:not(:focus):not(:required) ~ label, .mui-textfield.mui-textfield--float-label > input:invalid:not(:focus):required.mui--is-not-empty ~ label, .mui-textfield.mui-textfield--float-label > input:invalid:not(:focus):required[value]:not([value=""]):not(.mui--is-empty):not(.mui--is-not-empty) ~ label, .mui-textfield.mui-textfield--float-label > input:invalid:not(:focus):required:not(:empty):not(.mui--is-empty):not(.mui--is-not-empty) ~ label,
.mui-textfield.mui-textfield--float-label > textarea:invalid:not(:focus):not(:required) ~ label,
.mui-textfield.mui-textfield--float-label > textarea:invalid:not(:focus):required.mui--is-not-empty ~ label,
.mui-textfield.mui-textfield--float-label > textarea:invalid:not(:focus):required[value]:not([value=""]):not(.mui--is-empty):not(.mui--is-not-empty) ~ label,
.mui-textfield.mui-textfield--float-label > textarea:invalid:not(:focus):required:not(:empty):not(.mui--is-empty):not(.mui--is-not-empty) ~ label {
  color: #C04B61;
}
.mui-textfield:not(.mui-textfield--float-label) > input:invalid:not(:focus):not(:required) ~ label, .mui-textfield:not(.mui-textfield--float-label) > input:invalid:not(:focus):required.mui--is-empty.mui--is-touched ~ label, .mui-textfield:not(.mui-textfield--float-label) > input:invalid:not(:focus):required.mui--is-not-empty ~ label,
.mui-textfield:not(.mui-textfield--float-label) > textarea:invalid:not(:focus):not(:required) ~ label,
.mui-textfield:not(.mui-textfield--float-label) > textarea:invalid:not(:focus):required.mui--is-empty.mui--is-touched ~ label,
.mui-textfield:not(.mui-textfield--float-label) > textarea:invalid:not(:focus):required.mui--is-not-empty ~ label {
  color: #C04B61;
}

.mui-textfield.mui-textfield--float-label > .mui--is-invalid.mui--is-not-empty:not(:focus) ~ label {
  color: #C04B61;
}
.mui-textfield:not(.mui-textfield--float-label) > .mui--is-invalid:not(:focus) ~ label {
  color: #C04B61;
}

/**
 * MUI Helpers module
 */
.mui--no-transition {
  transition: none !important;
}

.mui--no-user-select {
  user-select: none;
}

.mui-caret {
  display: inline-block;
  width: 0;
  height: 0;
  margin-left: 2px;
  vertical-align: middle;
  border-top: 4px solid;
  border-right: 4px solid transparent;
  border-left: 4px solid transparent;
}

.mui--text-left {
  text-align: left !important;
}

.mui--text-right {
  text-align: right !important;
}

.mui--text-center {
  text-align: center !important;
}

.mui--text-justify {
  text-align: justify !important;
}

.mui--text-nowrap {
  white-space: nowrap !important;
}

.mui--align-baseline {
  vertical-align: baseline !important;
}

.mui--align-top {
  vertical-align: top !important;
}

.mui--align-middle, .header__side-nav-list .header__side-nav-list__item, .header__side-nav-list .header__side-nav-list__item__icon {
  vertical-align: middle !important;
}

.mui--align-bottom {
  vertical-align: bottom !important;
}

.mui--text-dark {
  color: #1F2D3D;
}

.mui--text-dark-secondary {
  color: rgba(0, 0, 0, 0.54);
}

.mui--text-dark-hint {
  color: rgba(0, 0, 0, 0.38);
}

.mui--text-light {
  color: #8492A6;
}

.mui--text-light-secondary {
  color: rgba(255, 255, 255, 0.7);
}

.mui--text-light-hint {
  color: rgba(255, 255, 255, 0.3);
}

.mui--text-accent {
  color: #C0CCDA;
}

.mui--text-accent-secondary {
  color: rgba(133, 106, 145, 0.54);
}

.mui--text-accent-hint {
  color: rgba(133, 106, 145, 0.38);
}

.mui--text-black {
  color: #000;
}

.mui--text-white {
  color: #FFF;
}

.mui--text-danger {
  color: #C04B61;
}

.mui--text-hyperlink {
  color: #4A90E2;
}

.mui--bg-primary {
  background-color: #E05F26;
}

.mui--bg-primary-dark {
  background-color: #1976D2;
}

.mui--bg-primary-light {
  background-color: #BBDEFB;
}

.mui--bg-accent {
  background-color: #856A91;
}

.mui--bg-accent-dark {
  background-color: #F50057;
}

.mui--bg-accent-light {
  background-color: #FF80AB;
}

.mui--bg-danger {
  background-color: #C04B61;
}

.mui-list--unstyled {
  padding-left: 0;
  list-style: none;
}

.mui-list--inline {
  padding-left: 0;
  list-style: none;
  margin-left: -5px;
}
.mui-list--inline > li {
  display: inline-block;
  padding-left: 5px;
  padding-right: 5px;
}

.mui--z1, .mui-dropdown__menu, .mui-select__menu, .card, .thumbnail, .control-icon, .modal {
  box-shadow: 0 1px 3px rgba(158, 158, 158, 0.12), 0 1px 2px rgba(158, 158, 158, 0.24);
}

.mui--z2 {
  box-shadow: 0 3px 6px rgba(0, 0, 0, 0.16), 0 3px 6px rgba(0, 0, 0, 0.23);
}

.mui--z3 {
  box-shadow: 0 10px 20px rgba(0, 0, 0, 0.19), 0 6px 6px rgba(0, 0, 0, 0.23);
}

.mui--z4 {
  box-shadow: 0 14px 28px rgba(0, 0, 0, 0.25), 0 10px 10px rgba(0, 0, 0, 0.22);
}

.mui--z5 {
  box-shadow: 0 19px 38px rgba(0, 0, 0, 0.3), 0 15px 12px rgba(0, 0, 0, 0.22);
}

.mui--clearfix:before, .card .card__footer:before, .mui--clearfix:after, .card .card__footer:after {
  content: " ";
  display: table;
}
.mui--clearfix:after, .card .card__footer:after {
  clear: both;
}

.mui--pull-right {
  float: right !important;
}

.mui--pull-left {
  float: left !important;
}

.mui--hide {
  display: none !important;
}

.mui--show {
  display: block !important;
}

.mui--invisible {
  visibility: hidden;
}

.mui--overflow-hidden {
  overflow: hidden !important;
}

.mui--overflow-hidden-x {
  overflow-x: hidden !important;
}

.mui--overflow-hidden-y {
  overflow-y: hidden !important;
}

.mui--visible-xs-block,
.mui--visible-xs-inline,
.mui--visible-xs-inline-block,
.mui--visible-sm-block,
.mui--visible-sm-inline,
.mui--visible-sm-inline-block,
.mui--visible-md-block,
.mui--visible-md-inline,
.mui--visible-md-inline-block,
.mui--visible-lg-block,
.mui--visible-lg-inline,
.mui--visible-lg-inline-block,
.mui--visible-xl-block,
.mui--visible-xl-inline,
.mui--visible-xl-inline-block {
  display: none !important;
}

@media (max-width: 543px) {
  .mui-visible-xs {
    display: block !important;
  }

  table.mui-visible-xs {
    display: table;
  }

  tr.mui-visible-xs {
    display: table-row !important;
  }

  th.mui-visible-xs,
  td.mui-visible-xs {
    display: table-cell !important;
  }

  .mui--visible-xs-block {
    display: block !important;
  }

  .mui--visible-xs-inline {
    display: inline !important;
  }

  .mui--visible-xs-inline-block {
    display: inline-block !important;
  }
}
@media (min-width: 544px) and (max-width: 767px) {
  .mui-visible-sm {
    display: block !important;
  }

  table.mui-visible-sm {
    display: table;
  }

  tr.mui-visible-sm {
    display: table-row !important;
  }

  th.mui-visible-sm,
  td.mui-visible-sm {
    display: table-cell !important;
  }

  .mui--visible-sm-block {
    display: block !important;
  }

  .mui--visible-sm-inline {
    display: inline !important;
  }

  .mui--visible-sm-inline-block {
    display: inline-block !important;
  }
}
@media (min-width: 768px) and (max-width: 991px) {
  .mui-visible-md {
    display: block !important;
  }

  table.mui-visible-md {
    display: table;
  }

  tr.mui-visible-md {
    display: table-row !important;
  }

  th.mui-visible-md,
  td.mui-visible-md {
    display: table-cell !important;
  }

  .mui--visible-md-block {
    display: block !important;
  }

  .mui--visible-md-inline {
    display: inline !important;
  }

  .mui--visible-md-inline-block {
    display: inline-block !important;
  }
}
@media (min-width: 992px) and (max-width: 1199px) {
  .mui-visible-lg {
    display: block !important;
  }

  table.mui-visible-lg {
    display: table;
  }

  tr.mui-visible-lg {
    display: table-row !important;
  }

  th.mui-visible-lg,
  td.mui-visible-lg {
    display: table-cell !important;
  }

  .mui--visible-lg-block {
    display: block !important;
  }

  .mui--visible-lg-inline {
    display: inline !important;
  }

  .mui--visible-lg-inline-block {
    display: inline-block !important;
  }
}
@media (min-width: 1200px) {
  .mui-visible-xl {
    display: block !important;
  }

  table.mui-visible-xl {
    display: table;
  }

  tr.mui-visible-xl {
    display: table-row !important;
  }

  th.mui-visible-xl,
  td.mui-visible-xl {
    display: table-cell !important;
  }

  .mui--visible-xl-block {
    display: block !important;
  }

  .mui--visible-xl-inline {
    display: inline !important;
  }

  .mui--visible-xl-inline-block {
    display: inline-block !important;
  }
}
@media (max-width: 543px) {
  .mui--hidden-xs {
    display: none !important;
  }
}
@media (min-width: 544px) and (max-width: 767px) {
  .mui--hidden-sm {
    display: none !important;
  }
}
@media (min-width: 768px) and (max-width: 991px) {
  .mui--hidden-md {
    display: none !important;
  }
}
@media (min-width: 992px) and (max-width: 1199px) {
  .mui--hidden-lg {
    display: none !important;
  }
}
@media (min-width: 1200px) {
  .mui--hidden-xl {
    display: none !important;
  }
}
.mui-scrlock--showbar-y {
  overflow-y: scroll !important;
}

.mui-scrlock--showbar-x {
  overflow-x: scroll !important;
}

/**
 * MUI Overlay module
 */
#mui-overlay {
  position: fixed;
  top: 0;
  right: 0;
  bottom: 0;
  left: 0;
  z-index: 99999999;
  background-color: rgba(31, 46, 61, 0.2);
  overflow: auto;
}

/**
 * MUI Ripple module
 */
.mui-btn__ripple-container {
  position: absolute;
  top: 0;
  left: 0;
  display: block;
  height: 100%;
  width: 100%;
  overflow: hidden;
  z-index: 0;
  pointer-events: none;
}

.mui-ripple {
  position: absolute;
  top: 0;
  left: 0;
  border-radius: 50%;
  opacity: 0;
  pointer-events: none;
  transform: scale(0.0001, 0.0001);
}
.mui-ripple.mui--is-animating {
  transform: none;
  transition: transform 0.3s cubic-bezier(0, 0, 0.2, 1), width 0.3s cubic-bezier(0, 0, 0.2, 1), height 0.3s cubic-bezier(0, 0, 0.2, 1), opacity 0.3s cubic-bezier(0, 0, 0.2, 1);
}
.mui-ripple.mui--is-visible {
  opacity: 0.3;
}

.mui-btn .mui-ripple {
  background-color: #a6a6a6;
}

.mui-btn--primary .mui-ripple {
  background-color: #FFF;
}

.mui-btn--dark .mui-ripple {
  background-color: #FFF;
}

.mui-btn--danger .mui-ripple {
  background-color: #FFF;
}

.mui-btn--accent .mui-ripple {
  background-color: #FFF;
}

.mui-btn--flat .mui-ripple {
  background-color: #a6a6a6;
}

.mui-appbar--custom {
  min-height: 40px;
  height: 50px;
}

.header--fixed {
  position: fixed;
  left: 0;
  right: 0;
  z-index: 1000;
}

.header__nav {
  display: -webkit-box;
  display: flex;
  -webkit-box-pack: justify;
  justify-content: space-between;
}

.header__nav--custom {
  min-height: 40px;
  height: 40px;
  margin-top: 5px;
}

.header__app-icon {
  color: inherit;
  display: inline-block;
  text-decoration: none;
  cursor: pointer;
  margin: 6px 8px 0 0;
  height: 24px;
}

.header__app-icon:hover {
  color: inherit;
  text-decoration: none;
}

.header__site-title {
  display: -webkit-box;
  display: flex;
  margin: 0;
  color: inherit;
  line-height: 40px;
  width: 60%;
  padding-left: 15px;
}

.header__site-title__item {
  margin: 0;
  color: inherit;
  line-height: 40px;
}

.header__site-title__title {
  white-space: nowrap;
  overflow: hidden;
  text-overflow: ellipsis;
}

.header__right-nav {
  width: 40%;
  padding-right: 15px;
}

.header__site-title--sidenav {
  width: 100%;
  text-align: center;
  display: block;
  border-bottom: 1px solid rgba(132, 146, 166, 0.3);
  padding: 6px 0 4px 0;
}

@media (min-width: 1200px) {
  .header__site-title {
    padding-left: 15px;
  }

  .header__right-nav {
    padding-right: 15px;
  }

  .header__app-icon--menu {
    display: none;
  }
}
.header__dropdown-app-img {
  max-width: 50px;
  height: 30px;
}

.header__dropdown-app-title {
  margin: 0 0 8px;
}

.header__nav-list {
  display: -webkit-box;
  display: flex;
  -webkit-box-pack: end;
  justify-content: flex-end;
  -webkit-box-align: center;
  align-items: center;
  list-style: none;
  margin: 0;
  padding: 0;
  height: 100%;
}

.header__nav-list__item {
  /* @extend .mui--align-middle; */
  /* height: 24px; */
}

.header__button {
  margin: 0;
}

.header__nav-links {
  color: #1F2D3D;
  display: inline-block;
  text-decoration: none;
  cursor: pointer;
}

.header__nav-links:hover {
  color: inherit;
  text-decoration: none;
}

.header__side-nav-list {
  padding: 8px;
  list-style: none;
  text-align: center;
}
.header__side-nav-list .header__side-nav-list__item {
  padding: 16px 0;
}

.content-wrapper {
  position: relative;
  z-index: 1;
  overflow-x: hidden;
}

.sidebar {
  position: fixed;
  z-index: 999999999;
  background-color: #FFFFFF;
  height: 100%;
  top: 0;
  left: 0;
  box-shadow: 0 0 10px rgba(0, 0, 0, 0.2);
  transition: all 0.4s cubic-bezier(0.4, 0, 0, 1);
  -webkit-transform: translate(-160px, 0);
  transform: translate(-160px, 0);
  width: 160px;
}

@media (min-width: 1200px) {
  .sidebar {
    padding-top: 60px;
    z-index: 999;
    overflow-x: hidden;
    overflow-y: auto;
    box-shadow: none;
    -webkit-transform: translate(0, 0);
    transform: translate(0, 0);
  }

  .header__site-title--sidenav {
    display: none;
  }
}
.sidebar.open {
  -webkit-transform: translate(0, 0);
  transform: translate(0, 0);
}

html, body {
  height: 100%;
}

[class*="grid__col-"] {
  padding-top: 0;
  padding-bottom: 0;
}

h1, h2, h3 {
  margin-top: 8px;
  margin-bottom: 8px;
}

.mui-btn .material-icons,
.material-icons--small {
  vertical-align: bottom;
  font-size: 18px;
  line-height: inherit;
}

.mui-divider {
  width: 100%;
}

.main-content {
  position: relative;
  margin: 0 auto;
}

@media (min-width: 1200px) {
  .main-content--with-sidebar {
    margin-left: 160px;
    padding-left: 2em;
    padding-right: 2em;
  }
}
.mui-form--margins {
  margin-top: 3em;
  margin-bottom: 2em;
}

.table-wrapper {
  overflow-x: auto;
}

.img-responsive {
  width: 100%;
  height: 100%;
}

.overlay {
  position: absolute;
  top: 0;
  bottom: 0;
  right: 0;
  left: 0;
  background-color: rgba(31, 46, 61, 0.2);
  z-index: 2;
}

#root {
  clear: both;
  min-height: 100%;
  height: auto !important;
  height: 100%;
  margin-bottom: -65px;
}

#root_footer {
  height: 65px;
}

.footer {
  clear: both;
  position: relative;
  margin-top: 1em;
  background: whiteSmoke url('/_baseframe/img/shadow.png?1503299935') no-repeat top center;
}
.footer .footer__container {
  min-height: 25px;
  text-align: center;
  padding-top: 2em;
  padding-bottom: 1em;
}
.footer .footer__container p {
  font-size: inherit;
  margin: 0;
}

@media (min-width: 1200px) {
  .footer--with-sidebar {
    margin-left: 160px;
  }
}
.mui-textfield--float-label > label {
  position: absolute;
  transform: translate(0px, 15px);
  -webkit-transition: all .15s ease-out;
  -moz-transition: all .15s ease-out;
  -o-transition: all .15s ease-out;
  transition: all .15s ease-out;
}

.mui-form .mui-form--sidetext,
.mui-form .mui-form--helptext {
  color: #8492A6;
  margin-bottom: 10px;
}
.mui-form .mui-form--error {
  color: #C04B61;
  margin: 0;
  padding: 0;
}
.mui-form .mui-form--error > li {
  list-style: none;
  margin-top: 10px;
}

.mui-select {
  margin-top: 20px;
}
.mui-select > label {
  top: -5px;
}

.listwidget ul, .listwidget ol {
  list-style: none;
  padding-left: 0;
  margin-left: 0;
  margin-bottom: 0;
}

.listwidget ul li, .listwidget ol li {
  position: relative;
  margin-left: 1.25em;
}

.listwidget ul input, .listwidget ol input {
  position: absolute;
  left: -1.25em;
  top: 0.45em;
}

.listwidget ul label, .listwidget ol label {
  display: inline-block;
}

.chip {
  padding: 0 5px;
  border: 0;
  border-radius: 2px;
  background-color: #F7e2c5;
  display: inline-block;
  color: #906B37;
  white-space: nowrap;
}
.chip .chip__text {
  line-height: 1;
  vertical-align: middle;
  display: inline-block;
}

.chip + .chip {
  margin-left: 8px;
}

.card {
  position: relative;
  background: #fff;
  margin-bottom: 2em;
}
.card .card__image {
  width: 100%;
}
.card .card__title {
  padding: 0 1em;
}
.card .card__title__heading {
  margin: 0.25em auto;
}
.card .card__header {
  padding: 1em;
  background: #EFF2F7;
  display: -webkit-box;
  display: flex;
  -webkit-box-orient: horizontal;
  -webkit-box-direction: normal;
  flex-direction: row;
}
.card .card__header__title {
  width: 80%;
}
.card .card__header__logo-image {
  width: 65px;
  align-self: center;
}
.card .card__header__title__tag {
  float: right;
  color: #53B783;
  text-align: right;
  width: 20%;
}
.card .card__body {
  padding: 0.5em 1em;
  display: -webkit-box;
  display: flex;
  -webkit-box-orient: horizontal;
  -webkit-box-direction: normal;
  flex-direction: row;
}
.card .card__body__text {
  width: 75%;
}
.card .card__body__text__heading {
  margin: 0.25em auto;
}
.card .card__body__logo {
  width: 25%;
}
.card .card__body__logo--img {
  width: 100%;
  align-self: center;
}
.card .card__footer {
  padding: 0 0.5em;
}
.card .card__footer__floatbtn {
  float: right;
}
.card .mui-btn + .mui-btn {
  margin-left: 0;
}

.alert {
  padding: 15px;
  margin-top: 20px;
  margin-bottom: 20px;
  border: 1px solid transparent;
  border-radius: 2px;
}
.alert .alert__heading {
  margin-top: 0;
  color: inherit;
}
.alert .alert__link {
  font-weight: bold;
  color: inherit;
}
.alert .alert__text {
  margin-bottom: 0;
}
.alert .alert__close {
  float: right;
  position: relative;
  top: -2px;
  right: -21px;
  color: inherit;
  cursor: pointer;
}
.alert .alert__icon {
  vertical-align: top;
  font-size: inherit;
  line-height: inherit;
}

.alert--dismissable {
  padding-right: 35px;
}

.alert--success {
  background-color: rgba(83, 183, 131, 0.1);
  border-color: rgba(83, 183, 131, 0.2);
  color: #53B783;
}

.alert--success .alert__hr {
  border-top-color: #c9e2b3;
}

.alert--info {
  background-color: rgba(74, 144, 226, 0.1);
  border-color: rgba(74, 144, 226, 0.2);
  color: #4A90E2;
}

.alert--info .alert__hr {
  border-top-color: #a6e1ec;
}

.alert--warning {
  background-color: rgba(240, 164, 12, 0.1);
  border-color: rgba(240, 164, 12, 0.2);
  color: #F0A40C;
}

.alert-warning .alert__hr {
  border-top-color: #f7e1b5;
}

.alert--danger {
  background-color: rgba(192, 75, 97, 0.1);
  border-color: rgba(192, 75, 97, 0.2);
  color: #C04B61;
}

.alert--danger .alert__hr {
  border-top-color: #e4b9c0;
}

.thumbnail {
  position: relative;
  ddisplay: -ms-flexbox;
  display: -webkit-flex;
  display: flex;
  margin-bottom: 5px;
  border: 1px solid #1F2D3D;
  min-width: 150px;
}
.thumbnail .thumbnail__play-icon {
  color: #fff;
  text-align: center;
  font-size: 32px;
  position: absolute;
  top: 35%;
  left: 0;
  right: 0;
  z-index: 3;
}

.control-icon {
  width: 34px;
  height: 34px;
  background: #fff;
  border-radius: 50%;
  border: 1px solid #eef;
  text-align: center;
  color: #333;
}

.control-icon:focus,
.control-icon:active {
  outline: none;
  text-decoration: none;
}

.control-icon .material-icons {
  font-size: 34px;
}

.modal {
  padding: 1em;
}
.modal .close-modal {
  display: none;
}
.modal .modal__close {
  position: absolute;
  top: 8px;
  right: 8px;
  display: block;
}<|MERGE_RESOLUTION|>--- conflicted
+++ resolved
@@ -1247,17 +1247,13 @@
   line-height: 40px;
 }
 
-.mui--text-headline, h2, .header__site-title__item, h2 {
+.mui--text-headline, h2, .header__site-title, .header__site-title__item, h2 {
   font-weight: 400;
   font-size: 24px;
   line-height: 32px;
 }
 
-<<<<<<< HEAD
 .mui--text-title, h3, .header__side-nav-list .header__side-nav-list__item__icon, .modal .modal__header, h3 {
-=======
-.mui--text-title, h3, .header__site-title, .header__side-nav-list .header__side-nav-list__item__icon, h3 {
->>>>>>> 33cee57e
   font-weight: 400;
   font-size: 18px;
   line-height: 28px;
@@ -2886,7 +2882,7 @@
   vertical-align: top !important;
 }
 
-.mui--align-middle, .header__side-nav-list .header__side-nav-list__item, .header__side-nav-list .header__side-nav-list__item__icon {
+.mui--align-middle, .header__nav-list__item, .header__side-nav-list .header__side-nav-list__item, .header__side-nav-list .header__side-nav-list__item__icon {
   vertical-align: middle !important;
 }
 
@@ -3323,7 +3319,7 @@
 
 .mui-appbar--custom {
   min-height: 40px;
-  height: 50px;
+  height: 56px;
 }
 
 .header--fixed {
@@ -3343,7 +3339,7 @@
 .header__nav--custom {
   min-height: 40px;
   height: 40px;
-  margin-top: 5px;
+  margin-top: 7px;
 }
 
 .header__app-icon {
@@ -3351,7 +3347,7 @@
   display: inline-block;
   text-decoration: none;
   cursor: pointer;
-  margin: 6px 8px 0 0;
+  margin-right: 8px;
   height: 24px;
 }
 
@@ -3392,7 +3388,7 @@
   text-align: center;
   display: block;
   border-bottom: 1px solid rgba(132, 146, 166, 0.3);
-  padding: 6px 0 4px 0;
+  padding-left: 0;
 }
 
 @media (min-width: 1200px) {
@@ -3431,8 +3427,7 @@
 }
 
 .header__nav-list__item {
-  /* @extend .mui--align-middle; */
-  /* height: 24px; */
+  height: 24px;
 }
 
 .header__button {
@@ -3577,7 +3572,7 @@
   clear: both;
   position: relative;
   margin-top: 1em;
-  background: whiteSmoke url('/_baseframe/img/shadow.png?1503299935') no-repeat top center;
+  background: whiteSmoke url('/_baseframe/img/shadow.png?1460092674') no-repeat top center;
 }
 .footer .footer__container {
   min-height: 25px;
