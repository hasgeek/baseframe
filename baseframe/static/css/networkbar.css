--- conflicted
+++ resolved
@@ -534,12 +534,8 @@
     border-left: none;
     border-top: 2px solid #df5e0e;
     color: black;
-<<<<<<< HEAD
     font-weight: 600;
-=======
-    font-weight: bold;
     padding-left: auto;
->>>>>>> e881158a
   }
   #hg-networkbar .navbar-nav > li.selected > a:hover, #hg-networkbar .navbar-nav > li.selected > a:focus {
     border-top: 2px solid #df5e0e;
