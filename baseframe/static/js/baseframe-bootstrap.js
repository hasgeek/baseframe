// This is a global function. Isn't there a better way to do this?

function activate_widgets() {
  // Activate select2.js for non-mobile browsers
  if (!Modernizr.touch) {
    $('select:not(.notselect)').select2({ theme: 'bootstrap' });
  }

  var cm_markdown_config = {
    mode: 'gfm',
    lineNumbers: false,
    theme: 'default',
    lineWrapping: true,
    autoCloseBrackets: true,
    viewportMargin: Infinity,
    extraKeys: {
      Enter: 'newlineAndIndentContinueMarkdownList',
      Tab: false,
      'Shift-Tab': false,
      Home: 'goLineLeft',
      End: 'goLineRight',
      'Cmd-Left': 'goLineLeft',
      'Cmd-Right': 'goLineRight',
    },
  };

  var cm_css_config = {
    mode: 'css',
    lineNumbers: false,
    theme: 'default',
    lineWrapping: true,
    autoCloseBrackets: true,
    matchBrackets: true,
    viewportMargin: Infinity,
    extraKeys: {
      Tab: false,
      'Shift-Tab': false,
      Home: 'goLineLeft',
      End: 'goLineRight',
      'Cmd-Left': 'goLineLeft',
      'Cmd-Right': 'goLineRight',
    },
  };

  // Activate codemirror on all textareas with class='markdown'
  $('textarea.markdown').each(function() {
    var editor = CodeMirror.fromTextArea(this, cm_markdown_config);
    var delay;
    editor.on('change', function(instance) {
      clearTimeout(delay);
      delay = setTimeout(function() {
        editor.save();
      }, 300);
    });
  });

  // Activate codemirror on all textareas with class='stylesheet'
  $('textarea.stylesheet').each(function() {
    var editor = CodeMirror.fromTextArea(this, cm_css_config);
    var delay;
    editor.on('change', function(instance) {
      clearTimeout(delay);
      delay = setTimeout(function() {
        editor.save();
      }, 300);
    });
  });
}

function radioHighlight(radioName, highlightClass) {
  var selector = "input[name='" + radioName + "']";
  $(selector + ':checked')
    .parent()
    .addClass(highlightClass);
  var handler = function() {
    $(selector)
      .parent()
      .removeClass(highlightClass);
    $(selector + ':checked')
      .parent()
      .addClass(highlightClass);
  };
  $(selector).change(handler);
  $(selector).click(handler);
}

function activate_geoname_autocomplete(
  selector,
  autocomplete_endpoint,
  getname_endpoint,
  separator
) {
  $(selector).select2({
    placeholder: 'Search for a location',
    multiple: true,
    minimumInputLength: 2,
    theme: 'bootstrap',
    ajax: {
      url: autocomplete_endpoint,
      dataType: 'jsonp',
      data: function(params, page) {
        return {
          q: params.term,
        };
      },
      processResults: function(data, page) {
        var rdata = [];
        if (data.status == 'ok') {
          for (var i = 0; i < data.result.length; i++) {
            rdata.push({
              id: data.result[i].geonameid,
              text: data.result[i].picker_title,
            });
          }
        }
        return { more: false, results: rdata };
      },
    },
  });

  //Setting label for Geoname ids
  var val = $(selector).val();
  if (val) {
    val = val.map(function(id) {
      return 'name=' + id;
    });
    var qs = val.join('&');
    $.ajax(getname_endpoint + '?' + qs, {
      accepts: 'application/json',
      dataType: 'jsonp',
    }).done(function(data) {
      $(selector).empty();
      var rdata = [];
      if (data.status == 'ok') {
        for (var i = 0; i < data.result.length; i++) {
          $(selector).append(
            '<option value="' +
              data.result[i].geonameid +
              '" selected>' +
              data.result[i].picker_title +
              '</option>'
          );
          rdata.push(data.result[i].geonameid);
        }
        $(selector)
          .val(rdata)
          .trigger('change');
      }
    });
  }
}

$(function() {
  // activate all widgets
  activate_widgets();

  var matchtab = function() {
    var url = document.location.toString(),
      tabmatch = null;
    if (url.match('#/')) {
      tabmatch = $(
        '.nav-tabs.nav-tabs-auto a[href="#' + url.split('#/')[1] + '"]'
      );
    } else if (url.match('#')) {
      tabmatch = $(
        '.nav-tabs.nav-tabs-auto a[href="#' + url.split('#')[1] + '"]'
      );
    }
    if (tabmatch !== null && tabmatch.length !== 0) {
      $(tabmatch[0]).tab('show');
    }
  };

  // Load correct tab when fragment identifier changes
  $(window).bind('hashchange', matchtab);
  // Load correct tab when the page loads
  matchtab();
  // Change hash for tab click
  $('.nav-tabs.nav-tabs-auto a').on('shown', function(e) {
    window.location.hash = '#/' + e.target.hash.slice(1);
  });
  var url = document.location.toString();
  if (!url.match('#')) {
    // Activate the first tab if none are active
    var tabmatch = $('.nav-tabs.nav-tabs-auto a').filter(':first');
    if (tabmatch.length !== 0) {
      $(tabmatch[0]).tab('show');
    }
  }
});

$(function() {
  // Code notice
  console.log(
    'Hello, curious geek. Our source is at https://github.com/hasgeek. Why not contribute a patch?'
  );
});

// Single Global Baseframe Object that serves as a namespace
window.Baseframe = {};

window.Baseframe.Config = {
  defaultLatitude: '12.961443',
  defaultLongitude: '77.64435000000003',
};

window.Baseframe.Forms = {
  preventSubmitOnEnter: function(id) {
    $('#' + id).on('keyup keypress', function(e) {
      var code = e.keyCode || e.which;
      if (code === 13) {
        e.preventDefault();
        return false;
      }
    });
  },
  lastuserAutocomplete: function(options) {
    var assembleUsers = function(users) {
      return users.map(function(user) {
        return { id: user.buid, text: user.label };
      });
    };

    $('#' + options.id).select2({
      placeholder: 'Search for a user',
      multiple: options.multiple,
      minimumInputLength: 2,
      theme: 'bootstrap',
      ajax: {
        url: options.autocomplete_endpoint,
        dataType: 'jsonp',
        data: function(params, page) {
          if ('client_id' in options) {
            return {
              q: params.term,
              client_id: options.client_id,
              session: options.session_id,
            };
          } else {
            return {
              q: params.term,
            };
          }
        },
        processResults: function(data, page) {
          var users = [];
          if (data.status == 'ok') {
            users = assembleUsers(data.users);
          }
          return { more: false, results: users };
        },
      },
    });
  },
  textAutocomplete: function(options) {
    $('#' + options.id).select2({
      placeholder: 'Type to select',
      multiple: options.multiple,
      minimumInputLength: 2,
      theme: 'bootstrap',
      ajax: {
        url: options.autocomplete_endpoint,
        dataType: 'json',
        data: function(params, page) {
          return {
            q: params.term,
            page: page,
          };
        },
        processResults: function(data, page) {
          return {
            more: false,
            results: data[options.key].map(function(item) {
              return { id: item, text: item };
            }),
          };
        },
      },
    });
  },
  /* Takes 'formId' and 'errors'
   'formId' is the id attribute of the form for which errors needs to be displayed
   'errors' is the WTForm validation errors expected in the following format
    {
      "title": [
        "This field is required."
      ]
      "email": [
        "Not a valid email."
      ]
    }
    For each error, a 'p' tag is created if not present and
    assigned the error value as its text content.
    The field wrapper and field are queried in the DOM
    using the unique form id. And the newly created 'p' tag
    is inserted in the DOM below the field.
  */
  showValidationErrors: function(formId, errors) {
    var form = document.getElementById(formId);
    Object.keys(errors).forEach(function(fieldName) {
      if (Array.isArray(errors[fieldName])) {
        var fieldWrapper = form.querySelector('#field-' + fieldName);
        if (fieldWrapper) {
          var errorElem = fieldWrapper.querySelector('.help-error');
          // If error P tag doesn't exist, create it
          if (!errorElem) {
            errorElem = document.createElement('p');
            errorElem.classList.add('help-error');
          }
          errorElem.innerText = errors[fieldName][0];
<<<<<<< HEAD
          var field = form.querySelector("#" + fieldName);
=======
          var field = form.querySelector('#' + fieldName);
>>>>>>> 5bb4e81f
          // Insert the p tag below the field
          field.parentNode.appendChild(errorElem);
          // Add error class to field wrapper
          fieldWrapper.classList.add('has-error');
        }
      }
    });
  },
  /* Takes formId, url, onSuccess, onError, config
   'formId' - Form id selector to query the DOM for the form
   'url' - The url to which the post request is sent
   'onSuccess' - A callback function that is executed if the request succeeds
   'onError' - A callback function that is executed if the request fails
   'config' -  An object that can contain dataType, beforeSend function
    handleFormSubmit handles form submit, serializes the form values,
      disables the submit button to prevent double submit,
      displays the loading indicator and submits the form via ajax.
      On completing the ajax request, calls the onSuccess/onError callback function.
  */
  handleFormSubmit: function(formId, url, onSuccess, onError, config) {
    $('#' + formId)
      .find('button[type="submit"]')
      .click(function(event) {
        event.preventDefault();
        $.ajax({
          url: url,
          type: 'POST',
          data: $('#' + formId).serialize(),
          dataType: config.dataType ? config.dataType : 'json',
          beforeSend: function() {
            // Disable submit button to prevent double submit
            $('#' + formId)
              .find('button[type="submit"]')
              .prop('disabled', true);
            // Baseframe form has a loading indication which is hidden by default. Show the loading indicator
            $('#' + formId)
              .find('.loading')
              .removeClass('hidden');
            if (config.beforeSend) config.beforeSend();
          },
        })
          .done(function(remoteData) {
            onSuccess(remoteData);
          })
          .fail(function(response) {
            onError(response);
          });
      });
  },
};

window.Baseframe.MapMarker = function(field) {
  this.field = field;
  this.activate();
  return this;
};

window.Baseframe.MapMarker.prototype.activate = function() {
  var self = this;
  Baseframe.Forms.preventSubmitOnEnter(this.field.location_id);

  // locationpicker.jquery.js
  $('#' + this.field.map_id).locationpicker({
    location: self.getDefaultLocation(),
    radius: 0,
    inputBinding: {
      latitudeInput: $('#' + this.field.latitude_id),
      longitudeInput: $('#' + this.field.longitude_id),
      locationNameInput: $('#' + this.field.location_id),
    },
    enableAutocomplete: true,
    onchanged: function(currentLocation, radius, isMarkerDropped) {},
    onlocationnotfound: function(locationName) {},
    oninitialized: function(component) {},
  });
};

window.Baseframe.MapMarker.prototype.getDefaultLocation = function() {
  var latitude, longitude;
  if (
    $('#' + this.field.latitude_id).val() === '' &&
    $('#' + this.field.longitude_id).val() === ''
  ) {
    latitude = Baseframe.Config.defaultLatitude;
    longitude = Baseframe.Config.defaultLongitude;
  } else {
    latitude = $('#' + this.field.latitude_id).val();
    longitude = $('#' + this.field.longitude_id).val();
  }
  return { latitude: latitude, longitude: longitude };
};

window.ParsleyConfig = {
  errorsWrapper: '<div></div>',
  errorTemplate: '<p class="help-error"></p>',
  errorClass: 'has-error',
  classHandler: function(ParsleyField) {
    return ParsleyField.$element.closest('.form-group');
  },
  errorsContainer: function(ParsleyField) {
    return ParsleyField.$element.closest('.controls');
  },
  i18n: {
    en: {},
  },
};

$(function() {
  // Override Parsley.js's default messages after the page loads.
  // Our versions don't use full stops after phrases.
  window.ParsleyConfig.i18n.en = $.extend(window.ParsleyConfig.i18n.en || {}, {
    defaultMessage: 'This value seems to be invalid',
    notblank: 'This value should not be blank',
    required: 'This value is required',
    pattern: 'This value seems to be invalid',
    min: 'This value should be greater than or equal to %s',
    max: 'This value should be lower than or equal to %s',
    range: 'This value should be between %s and %s',
    minlength: 'This value is too short. It should have %s characters or more',
    maxlength: 'This value is too long. It should have %s characters or fewer',
    length: 'This value should be between %s and %s characters long',
    mincheck: 'You must select at least %s choices',
    maxcheck: 'You must select %s choices or fewer',
    check: 'You must select between %s and %s choices',
    equalto: 'This value should be the same',
  });
  window.ParsleyConfig.i18n.en.type = $.extend(
    window.ParsleyConfig.i18n.en.type || {},
    {
      email: 'This value should be a valid email',
      url: 'This value should be a valid url',
      number: 'This value should be a valid number',
      integer: 'This value should be a valid integer',
      digits: 'This value should be digits',
      alphanum: 'This value should be alphanumeric',
    }
  );

  var csrfRefresh = function() {
    $.ajax({
      type: 'GET',
      url: '/api/baseframe/1/csrf/refresh',
      timeout: 5000,
      dataType: 'json',
      success: function(data) {
        $('meta[name="csrf-token"]').attr('content', data.csrf_token);
        $('input[name="csrf_token"]').val(data.csrf_token);
      },
    });
  };

  //Request for new CSRF token and update the page every 15 mins
  setInterval(csrfRefresh, 900000);
});<|MERGE_RESOLUTION|>--- conflicted
+++ resolved
@@ -308,11 +308,7 @@
             errorElem.classList.add('help-error');
           }
           errorElem.innerText = errors[fieldName][0];
-<<<<<<< HEAD
-          var field = form.querySelector("#" + fieldName);
-=======
           var field = form.querySelector('#' + fieldName);
->>>>>>> 5bb4e81f
           // Insert the p tag below the field
           field.parentNode.appendChild(errorElem);
           // Add error class to field wrapper
