--- conflicted
+++ resolved
@@ -291,10 +291,6 @@
 )
 assets['select2-material.js'][Version('4.0.3')] = {'requires': ['select2.js==4.0.3']}
 
-<<<<<<< HEAD
-assets['bootstrap-multiselect.css'][Version('0.9.13')] = 'baseframe/css/bootstrap-multiselect.css'
-assets['bootstrap-multiselect.js'][Version('0.9.13')] = 'baseframe/js/bootstrap-multiselect.js'
-=======
 
 assets['bootstrap-multiselect.css'][
     Version('0.9.13')
@@ -302,7 +298,6 @@
 assets['bootstrap-multiselect.js'][
     Version('0.9.13')
 ] = 'baseframe/js/bootstrap-multiselect.js'
->>>>>>> ceace1d6
 
 assets['codemirror.js'][Version('4.11.0')] = 'baseframe/js/codemirror/lib/codemirror.js'
 assets['codemirror.css'][
@@ -560,88 +555,6 @@
 ] = 'baseframe/js/getdevicepixelratio.js'
 
 # Asset packages
-<<<<<<< HEAD
-assets['bootstrap.js'][Version('2.0.1')] = {'requires': [
-    'bootstrap-alert.js==2.0.1',
-    'bootstrap-button.js==2.0.1',
-    # 'bootstrap-carousel.js==2.0.1',
-    # 'bootstrap-collapse.js==2.0.1',
-    'bootstrap-dropdown.js==2.0.1',
-    'bootstrap-modal.js==2.0.1',
-    'bootstrap-tooltip.js==2.0.1',
-    # 'bootstrap-popover.js==2.0.1',
-    # 'bootstrap-scrollspy.js==2.0.1',
-    'bootstrap-tab.js==2.0.1',
-    'bootstrap-transition.js==2.0.1',
-    # 'bootstrap-typeahead.js==2.0.1',
-    ]}
-
-assets['bootstrap.js'][Version('3.3.1')] = {'requires': [
-    'bootstrap-transition.js==3.3.1',
-    'bootstrap-alert.js==3.3.1',
-    'bootstrap-button.js==3.3.1',
-    'bootstrap-carousel.js==3.3.1',
-    'bootstrap-collapse.js==3.3.1',
-    'bootstrap-dropdown.js==3.3.1',
-    'bootstrap-modal.js==3.3.1',
-    'bootstrap-tooltip.js==3.3.1',
-    'bootstrap-popover.js==3.3.1',
-    'bootstrap-scrollspy.js==3.3.1',
-    'bootstrap-tab.js==3.3.1',
-    'bootstrap-affix.js==3.3.1',
-    ]}
-
-assets['bootstrap3-editable.js'][Version('1.5.1')] = ('bootstrap.js>=3.0.0',
-    'baseframe/js/bootstrap3-editable/js/bootstrap-editable.js')
-assets['bootstrap3-editable.css'][Version('1.5.1')] = ('bootstrap.css>=3.0.0',
-    'baseframe/js/bootstrap3-editable/css/bootstrap-editable.css')
-
-assets['mustache.js'][Version('2.0.0')] = {'requires': [
-    'mustache-loader.js==0.5.1',
-    'mustache-hogan.js==2.0.0',
-    ]}
-
-assets['extra.js'][Version('0.0.0')] = {'requires': [
-    'jquery.form.js',
-    'jquery.autosize.js',
-    # 'bootstrap-datepicker.js',
-    'select2-baseframe.js',
-    'getdevicepixelratio.js'
-    ]}
-assets['extra-material.js'][Version('0.1.0')] = {'requires': [
-    'jquery-modal.js',
-    'jquery.form.js',
-    'select2-material.js',
-    'getdevicepixelratio.js'
-    ]}
-assets['extra-material.js'][Version('0.2.0')] = {'requires': [
-    'jquery-modal.js',
-    'jquery.form.js',
-    'getdevicepixelratio.js'
-    ]}
-
-
-assets['baseframe.js'][Version(__version__)] = {'requires': [
-    'jquery.js<1.9.0',
-    'bootstrap.js==2.0.1',
-    'extra.js',
-    'jquery.tinymce.js>=3.0.0,<4.0.0',
-    'baseframe-base.js==' + __version__,
-    'baseframe-networkbar.js==' + __version__,
-    ]}
-
-assets['baseframe.css'][Version(__version__)] = {'requires': [
-    'bootstrap.css==2.0.1',
-    'bootstrap-responsive.css==2.0.1',
-    'select2-baseframe.css',
-    'fontawesome.css==3.1.0',
-    'baseframe-base.css==' + __version__,
-    'baseframe-networkbar.css==' + __version__,
-    ]}
-
-assets['baseframe-bs3.js'][Version(__version__)] = {'requires': [
-    'jquery.js>=1.9.0',
-=======
 assets['bootstrap.js'][Version('2.0.1')] = {
     'requires': [
         'bootstrap-alert.js==2.0.1',
@@ -677,7 +590,6 @@
 }
 
 assets['bootstrap3-editable.js'][Version('1.5.1')] = (
->>>>>>> ceace1d6
     'bootstrap.js>=3.0.0',
     'baseframe/js/bootstrap3-editable/js/bootstrap-editable.js',
 )
@@ -699,13 +611,16 @@
         'getdevicepixelratio.js',
     ]
 }
-assets['extra-material.js'][Version('0.0.0')] = {
+assets['extra-material.js'][Version('0.1.0')] = {
     'requires': [
         'jquery-modal.js',
         'jquery.form.js',
         'select2-material.js',
         'getdevicepixelratio.js',
     ]
+}
+assets['extra-material.js'][Version('0.2.0')] = {
+    'requires': ['jquery-modal.js', 'jquery.form.js', 'getdevicepixelratio.js']
 }
 
 assets['baseframe.js'][Version(__version__)] = {
@@ -750,46 +665,30 @@
 }
 
 assets['mui.js'][Version('0.9.21')] = 'baseframe/js/mui.js'
-<<<<<<< HEAD
-assets['baseframe-material.js'][Version('0.9.21')] = 'baseframe/js/baseframe-material.js'
-assets['baseframe-mui.js'][Version('0.1.0')] = {'requires': [
-    'extra-material.js==0.1.0',
-    'mui.js',
-    'jquery.tinymce.js>=4.0.0',
-    'baseframe-material.js'
-    ]}
-assets['baseframe-mui.js'][Version('0.2.0')] = {'requires': [
-    'extra-material.js==0.2.0',
-    'mui.js',
-    'jquery.tinymce.js>=4.0.0',
-    'baseframe-material.js'
-    ]}
-
-assets['mui.css'][Version('0.9.21')] = 'baseframe/css/mui.css'
-assets['baseframe-mui.css'][Version('0.1.0')] = {'requires': [
-    'jquery-modal.css',
-    'select2-material.css',
-    'mui.css'
-    ]}
-assets['baseframe-mui.css'][Version('0.2.0')] = {'requires': [
-    'jquery-modal.css',
-    'mui.css'
-    ]}
-=======
 assets['baseframe-material.js'][
     Version('0.9.21')
 ] = 'baseframe/js/baseframe-material.js'
-assets['baseframe-mui.js'][Version(__version__)] = {
-    'requires': [
-        'extra-material.js',
+assets['baseframe-mui.js'][Version('0.1.0')] = {
+    'requires': [
+        'extra-material.js==0.1.0',
         'mui.js',
         'jquery.tinymce.js>=4.0.0',
         'baseframe-material.js',
     ]
 }
+assets['baseframe-mui.js'][Version('0.2.0')] = {
+    'requires': [
+        'extra-material.js==0.2.0',
+        'mui.js',
+        'jquery.tinymce.js>=4.0.0',
+        'baseframe-material.js',
+    ]
+}
 
 assets['mui.css'][Version('0.9.21')] = 'baseframe/css/mui.css'
-assets['baseframe-mui.css'][Version(__version__)] = {
+assets['baseframe-mui.css'][Version('0.1.0')] = {
     'requires': ['jquery-modal.css', 'select2-material.css', 'mui.css']
 }
->>>>>>> ceace1d6
+assets['baseframe-mui.css'][Version('0.2.0')] = {
+    'requires': ['jquery-modal.css', 'mui.css']
+}