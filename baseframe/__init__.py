--- conflicted
+++ resolved
@@ -224,16 +224,6 @@
             for alist, ext in [(assets_js, '.js'), (assets_css, '.css')]:
                 if name + ext in assets:
                     alist.append(name + ext + six.text_type(spec))
-<<<<<<< HEAD
-        js_all = Bundle(assets.require(*(ignore_js + assets_js)),
-            filters='uglipyjs', output='js/baseframe-packed.js')
-        css_all = Bundle(assets.require(*(ignore_css + assets_css)),
-            filters=['cssrewrite', 'cssmin'], output='css/baseframe-packed.css')
-        js_select2 = Bundle(assets.require('!jquery.js', 'select2-material.js'),
-            filters='uglipyjs', output='js/select2-material-packed.js')
-        css_select2 = Bundle(assets.require('select2-material.css'),
-            filters=['cssrewrite', 'cssmin'], output='css/select2-material-packed.css')
-=======
         js_all = Bundle(
             assets.require(*(ignore_js + assets_js)),
             filters='uglipyjs',
@@ -244,7 +234,16 @@
             filters=['cssrewrite', 'cssmin'],
             output='css/baseframe-packed.css',
         )
->>>>>>> ceace1d6
+        js_select2 = Bundle(
+            assets.require('!jquery.js', 'select2-material.js'),
+            filters='uglipyjs',
+            output='js/select2-material-packed.js',
+        )
+        css_select2 = Bundle(
+            assets.require('select2-material.css'),
+            filters=['cssrewrite', 'cssmin'],
+            output='css/select2-material-packed.css',
+        )
         if bundle_js:
             js_all = Bundle(js_all, bundle_js)
         if bundle_css:
