--- conflicted
+++ resolved
@@ -11,10 +11,6 @@
 from flask.ext.babelex import Babel, Domain
 from flask.json import JSONEncoder as BaseEncoder
 from speaklater import is_lazy_string
-<<<<<<< HEAD
-
-=======
->>>>>>> f581490c
 
 try:
     from flask.ext.debugtoolbar import DebugToolbarExtension
@@ -62,11 +58,7 @@
     def default(self, obj):
         if is_lazy_string(obj):
             return unicode(obj)
-<<<<<<< HEAD
         return super(JSONEncoder, self).default(obj)
-=======
-        return BaseEncoder.default(self, obj)
->>>>>>> f581490c
 
 
 def _select_jinja_autoescape(filename):
