--- conflicted
+++ resolved
@@ -16,13 +16,8 @@
 from .parsleyjs import TextAreaField, StringField, URLField
 
 __all__ = ['SANITIZE_TAGS', 'SANITIZE_ATTRIBUTES',
-<<<<<<< HEAD
     'TinyMce3Field', 'TinyMce4Field', 'RichTextField', 'DateTimeField', 'TextListField',
-    'NullTextField', 'AnnotatedTextField', 'AnnotatedNullTextField', 'MarkdownField', 'StylesheetField', 'ImgeeField',
-=======
-    'TinyMce3Field', 'TinyMce4Field', 'RichTextField', 'DateTimeField', 'HiddenMultiField', 'TextListField',
     'AnnotatedTextField', 'MarkdownField', 'StylesheetField', 'ImgeeField',
->>>>>>> 312e7de5
     'FormField', 'UserSelectField', 'UserSelectMultiField', 'GeonameSelectField', 'GeonameSelectMultiField',
     'CoordinatesField', 'RadioMatrixField', 'AutocompleteField', 'AutocompleteMultipleField', 'SelectField',
     # Imported from WTForms:
@@ -475,6 +470,15 @@
     widget = Select2Widget()
 
 
+class NullTextField(StringField):
+    """
+    Text field that returns None on empty strings.
+    """
+    def __init__(self, *args, **kwargs):
+        kwargs['filters'] = tuple(kwargs.get('filters', ())) + (lambda d: d or None,)
+        super(NullTextField, self).__init__(*args, **kwargs)
+
+
 class AnnotatedTextField(StringField):
     """
     Text field with prefix and suffix annotations.
@@ -483,6 +487,13 @@
         self.prefix = kwargs.pop('prefix', None)
         self.suffix = kwargs.pop('suffix', None)
         super(AnnotatedTextField, self).__init__(*args, **kwargs)
+
+
+class AnnotatedNullTextField(AnnotatedTextField, NullTextField):
+    """
+    Combination of AnnotatedTextField and NullTextField
+    """
+    pass
 
 
 class MarkdownField(TextAreaField):
