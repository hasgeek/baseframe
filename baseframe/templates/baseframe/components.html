--- conflicted
+++ resolved
@@ -163,11 +163,7 @@
   </nav>
 {%- endmacro %}
 
-<<<<<<< HEAD
-{% macro hgnav(site_title="HasGeek", site_nav_button=none, site_nav=none, auth=true, network=true, links=[], loginbtntext="Login") %}
-=======
-{% macro hgnav(site_title="HasGeek", site_nav=none, auth=true, network=true, site_links=[], user_links=[], loginbtntext="Login") %}
->>>>>>> 971e1cf6
+{% macro hgnav(site_title="HasGeek", site_nav_button=none, site_nav=none, auth=true, network=true, site_links=[], user_links=[], loginbtntext="Login") %}
   <nav class="navbar navbar-default navbar-fixed-top" id="hgnav" role="navigation">
     <div class="container">
       <div class="navbar-header pull-left hg-header-app-nav">
