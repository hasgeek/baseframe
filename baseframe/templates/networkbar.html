<<<<<<< HEAD
<div id="hg-bar" class="container">
  <div class="row">
    <ul id="hg-barlinks" class="twelve columns">
      <li {%- if config['SITE_ID'] == 'home' %} class="selected"{% endif %}><a href="http://hasgeek.com/"><strong><span class="hg-h">Has</span><span class="hg-g">Geek</span></strong></a></li>
      <li {%- if config['SITE_ID'] == 'blog' %} class="selected"{% endif %}><a href="http://blog.hasgeek.com/">Blog</a></li>
      <li {%- if config['SITE_ID'] == 'wiki' %} class="selected"{% endif %}><a href="http://wiki.hasgeek.in/">Wiki</a></li>
      <li {%- if config['SITE_ID'] == 'jobs' %} class="selected"{% endif %}><a href="http://jobs.hasgeek.com/">Jobs</a></li>
      <li {%- if config['SITE_ID'] == 'hgtv' %} class="selected"{% endif %}><a href="http://hasgeek.tv/">Videos</a></li>
      <li {%- if config['SITE_ID'] == 'funnel' %} class="selected"{% endif %}><a href="http://funnel.hasgeek.com/">Funnel</a></li>
      <li {%- if config['SITE_ID'] == 'geekup' %} class="selected"{% endif %}><a href="http://geekup.in/">GeekUp</a></li>
      <li {%- if config['SITE_ID'] == 'events' %} class="selected"{% endif %}>
        <a href="#" class="hg-submenu">Events</a>
        <ul>
          <li><a href="http://jsfoo.in/">JSFoo</a></li>
          <li class="hg-menu-section">Past events</li>
          <li><a href="http://droidcon.in/">Droidcon</a></li>
          <li><a href="http://phpcloud.hasgeek.com/">Scaling PHP in the Cloud</a></li>
          <li><a href="http://androidcamp.hasgeek.com/">AndroidCamp</a></li>
          <li><a href="http://www.doctypehtml5.in/">DocType HTML5</a></li>
=======
<div id="hg-bar" class="navbar">
  <div class="navbar-inner">
    <div class="container">
      <a class="btn btn-navbar" data-toggle="collapse" data-target=".nav-collapse">
        <span class="icon-bar"></span>
        <span class="icon-bar"></span>
        <span class="icon-bar"></span>
      </a>
      <div class="nav-collapse">
        <ul id="hg-barlinks" class="nav">
          <li {%- if config['SITE_ID'] == 'home' %} class="active"{% endif %}><a href="http://hasgeek.com/"><strong><span class="hg-h">Has</span><span class="hg-g">Geek</span></strong></a></li>
          <li {%- if config['SITE_ID'] == 'blog' %} class="active"{% endif %}><a href="http://blog.hasgeek.in/">Blog</a></li>
          <li {%- if config['SITE_ID'] == 'wiki' %} class="active"{% endif %}><a href="http://wiki.hasgeek.in/">Wiki</a></li>
          <li {%- if config['SITE_ID'] == 'jobs' %} class="active"{% endif %}><a href="http://jobs.hasgeek.com/">Jobs</a></li>
          <li {%- if config['SITE_ID'] == 'hgtv' %} class="active"{% endif %}><a href="http://hasgeek.tv/">Videos</a></li>
          <li {%- if config['SITE_ID'] == 'funnel' %} class="active"{% endif %}><a href="http://funnel.hasgeek.com/">Funnel</a></li>
          <li {%- if config['SITE_ID'] == 'geekup' %} class="active"{% endif %}><a href="http://geekup.in/">GeekUp</a></li>
          <li class="dropdown{%- if config['SITE_ID'] == 'events' %} active{% endif %}">
            <a href="#" class="hg-submenu dropdown-toggle" data-toggle="dropdown">Events <b class="caret"></b></a>
            <ul class="dropdown-menu">
              <li><a href="http://jsfoo.in/">JSFoo</a></li>
              <li class="hg-menu-section">Past events</li>
              <li><a href="http://droidcon.in/">Droidcon</a></li>
              <li><a href="http://phpcloud.hasgeek.com/">Scaling PHP in the Cloud</a></li>
              <li><a href="http://androidcamp.hasgeek.com/">AndroidCamp</a></li>
              <li><a href="http://www.doctypehtml5.in/">DocType HTML5</a></li>
            </ul>
          </li>
>>>>>>> 32d913a4
        </ul>
      </div>
    </div>
  </div>
</div><|MERGE_RESOLUTION|>--- conflicted
+++ resolved
@@ -1,6 +1,5 @@
-<<<<<<< HEAD
-<div id="hg-bar" class="container">
-  <div class="row">
+<div id="hg-bar">
+  <div class="container">
     <ul id="hg-barlinks" class="twelve columns">
       <li {%- if config['SITE_ID'] == 'home' %} class="selected"{% endif %}><a href="http://hasgeek.com/"><strong><span class="hg-h">Has</span><span class="hg-g">Geek</span></strong></a></li>
       <li {%- if config['SITE_ID'] == 'blog' %} class="selected"{% endif %}><a href="http://blog.hasgeek.com/">Blog</a></li>
@@ -13,43 +12,15 @@
         <a href="#" class="hg-submenu">Events</a>
         <ul>
           <li><a href="http://jsfoo.in/">JSFoo</a></li>
+          <li><a href="http://workshop.cartonama.com/">Cartonama Workshop</a></li>
+          <li><a href="http://metarefresh.in/">Meta Refresh</a></li>
           <li class="hg-menu-section">Past events</li>
-          <li><a href="http://droidcon.in/">Droidcon</a></li>
+          <li><a href="http://droidcon.in/">Droidcon 2011</a></li>
           <li><a href="http://phpcloud.hasgeek.com/">Scaling PHP in the Cloud</a></li>
           <li><a href="http://androidcamp.hasgeek.com/">AndroidCamp</a></li>
           <li><a href="http://www.doctypehtml5.in/">DocType HTML5</a></li>
-=======
-<div id="hg-bar" class="navbar">
-  <div class="navbar-inner">
-    <div class="container">
-      <a class="btn btn-navbar" data-toggle="collapse" data-target=".nav-collapse">
-        <span class="icon-bar"></span>
-        <span class="icon-bar"></span>
-        <span class="icon-bar"></span>
-      </a>
-      <div class="nav-collapse">
-        <ul id="hg-barlinks" class="nav">
-          <li {%- if config['SITE_ID'] == 'home' %} class="active"{% endif %}><a href="http://hasgeek.com/"><strong><span class="hg-h">Has</span><span class="hg-g">Geek</span></strong></a></li>
-          <li {%- if config['SITE_ID'] == 'blog' %} class="active"{% endif %}><a href="http://blog.hasgeek.in/">Blog</a></li>
-          <li {%- if config['SITE_ID'] == 'wiki' %} class="active"{% endif %}><a href="http://wiki.hasgeek.in/">Wiki</a></li>
-          <li {%- if config['SITE_ID'] == 'jobs' %} class="active"{% endif %}><a href="http://jobs.hasgeek.com/">Jobs</a></li>
-          <li {%- if config['SITE_ID'] == 'hgtv' %} class="active"{% endif %}><a href="http://hasgeek.tv/">Videos</a></li>
-          <li {%- if config['SITE_ID'] == 'funnel' %} class="active"{% endif %}><a href="http://funnel.hasgeek.com/">Funnel</a></li>
-          <li {%- if config['SITE_ID'] == 'geekup' %} class="active"{% endif %}><a href="http://geekup.in/">GeekUp</a></li>
-          <li class="dropdown{%- if config['SITE_ID'] == 'events' %} active{% endif %}">
-            <a href="#" class="hg-submenu dropdown-toggle" data-toggle="dropdown">Events <b class="caret"></b></a>
-            <ul class="dropdown-menu">
-              <li><a href="http://jsfoo.in/">JSFoo</a></li>
-              <li class="hg-menu-section">Past events</li>
-              <li><a href="http://droidcon.in/">Droidcon</a></li>
-              <li><a href="http://phpcloud.hasgeek.com/">Scaling PHP in the Cloud</a></li>
-              <li><a href="http://androidcamp.hasgeek.com/">AndroidCamp</a></li>
-              <li><a href="http://www.doctypehtml5.in/">DocType HTML5</a></li>
-            </ul>
-          </li>
->>>>>>> 32d913a4
         </ul>
-      </div>
-    </div>
+      </li>
+    </ul>
   </div>
 </div>